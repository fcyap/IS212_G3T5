--- conflicted
+++ resolved
@@ -1,7 +1,6 @@
 const request = require('supertest');
 const express = require('express');
 
-<<<<<<< HEAD
 jest.mock('@supabase/supabase-js', () => ({
   createClient: jest.fn(() => ({
     from: jest.fn(() => ({
@@ -15,6 +14,7 @@
       }))
     }))
   }))
+  createClient: jest.fn(() => null),
 }));
 
 const mockTimeSummary = {
@@ -28,23 +28,7 @@
 
 const taskAssigneeHoursService = require('../../src/services/taskAssigneeHoursService');
 const projectTasksRoutes = require('../../src/routes/projectTasks');
-=======
-jest.mock('../../src/middleware/auth', () => ({
-  authMiddleware: () => (req, res, next) => next(),
-}));
-
-jest.mock('../../src/middleware/rbac', () => ({
-  requireProjectEdit: () => (req, res, next) => next(),
-  requireTaskCreation: () => (req, res, next) => next(),
-  requireTaskModification: () => (req, res, next) => next(),
-}));
-
-// Mock Supabase
-jest.mock('@supabase/supabase-js', () => ({
-  createClient: jest.fn(() => null),
-}));
-
->>>>>>> 2ca2da5a
+
 
 describe('ProjectTasks Routes', () => {
   let app;
