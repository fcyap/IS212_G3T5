--- conflicted
+++ resolved
@@ -1537,7 +1537,88 @@
       });
     });
   });
-<<<<<<< HEAD
+
+  describe('getSubtasks', () => {
+    test('should get subtasks for a parent task', async () => {
+      const parentId = 1;
+      const mockSubtasks = [
+        { id: 10, title: 'Subtask 1', parent_id: 1, status: 'pending' },
+        { id: 11, title: 'Subtask 2', parent_id: 1, status: 'in_progress' }
+      ];
+
+      taskRepository.getSubtasks.mockResolvedValue(mockSubtasks);
+
+      const result = await taskService.getSubtasks(parentId);
+
+      expect(taskRepository.getSubtasks).toHaveBeenCalledWith(parentId);
+      expect(result).toEqual(mockSubtasks);
+      expect(result).toHaveLength(2);
+    });
+
+    test('should return empty array when no subtasks exist', async () => {
+      const parentId = 2;
+
+      taskRepository.getSubtasks.mockResolvedValue([]);
+
+      const result = await taskService.getSubtasks(parentId);
+
+      expect(taskRepository.getSubtasks).toHaveBeenCalledWith(parentId);
+      expect(result).toEqual([]);
+    });
+
+    test('should handle repository error', async () => {
+      const parentId = 3;
+
+      taskRepository.getSubtasks.mockRejectedValue(new Error('Database error'));
+
+      await expect(taskService.getSubtasks(parentId))
+        .rejects.toThrow('Database error');
+    });
+  });
+
+  describe('getTasksWithSubtasks', () => {
+    test('should get tasks with their subtasks', async () => {
+      const mockTasks = [
+        { id: 1, title: 'Parent Task 1', parent_id: null },
+        { id: 2, title: 'Parent Task 2', parent_id: null }
+      ];
+
+      const mockSubtasksTask1 = [
+        { id: 10, title: 'Subtask 1-1', parent_id: 1 }
+      ];
+
+      const mockSubtasksTask2 = [
+        { id: 20, title: 'Subtask 2-1', parent_id: 2 },
+        { id: 21, title: 'Subtask 2-2', parent_id: 2 }
+      ];
+
+      taskRepository.getTasksWithFilters.mockResolvedValue(mockTasks);
+      taskRepository.getSubtasks
+        .mockResolvedValueOnce(mockSubtasksTask1)
+        .mockResolvedValueOnce(mockSubtasksTask2);
+
+      const result = await taskService.getTasksWithSubtasks({ projectId: 1 });
+
+      expect(result[0].subtasks).toEqual(mockSubtasksTask1);
+      expect(result[0].subtaskCount).toBe(1);
+      expect(result[1].subtasks).toEqual(mockSubtasksTask2);
+      expect(result[1].subtaskCount).toBe(2);
+    });
+
+    test('should handle tasks with no subtasks', async () => {
+      const mockTasks = [
+        { id: 1, title: 'Parent Task 1', parent_id: null }
+      ];
+
+      taskRepository.getTasksWithFilters.mockResolvedValue(mockTasks);
+      taskRepository.getSubtasks.mockResolvedValue([]);
+
+      const result = await taskService.getTasksWithSubtasks({ projectId: 1 });
+
+      expect(result[0].subtasks).toEqual([]);
+      expect(result[0].subtaskCount).toBe(0);
+    });
+  });
 });
     test('allows HR Team department users to view all tasks', async () => {
       const userId = 99;
@@ -1554,89 +1635,4 @@
       expect(filtered).toEqual(tasks);
       expect(spy).not.toHaveBeenCalled();
       spy.mockRestore();
-    });
-=======
-
-  describe('getSubtasks', () => {
-    test('should get subtasks for a parent task', async () => {
-      const parentId = 1;
-      const mockSubtasks = [
-        { id: 10, title: 'Subtask 1', parent_id: 1, status: 'pending' },
-        { id: 11, title: 'Subtask 2', parent_id: 1, status: 'in_progress' }
-      ];
-
-      taskRepository.getSubtasks.mockResolvedValue(mockSubtasks);
-
-      const result = await taskService.getSubtasks(parentId);
-
-      expect(taskRepository.getSubtasks).toHaveBeenCalledWith(parentId);
-      expect(result).toEqual(mockSubtasks);
-      expect(result).toHaveLength(2);
-    });
-
-    test('should return empty array when no subtasks exist', async () => {
-      const parentId = 2;
-
-      taskRepository.getSubtasks.mockResolvedValue([]);
-
-      const result = await taskService.getSubtasks(parentId);
-
-      expect(taskRepository.getSubtasks).toHaveBeenCalledWith(parentId);
-      expect(result).toEqual([]);
-    });
-
-    test('should handle repository error', async () => {
-      const parentId = 3;
-
-      taskRepository.getSubtasks.mockRejectedValue(new Error('Database error'));
-
-      await expect(taskService.getSubtasks(parentId))
-        .rejects.toThrow('Database error');
-    });
-  });
-
-  describe('getTasksWithSubtasks', () => {
-    test('should get tasks with their subtasks', async () => {
-      const mockTasks = [
-        { id: 1, title: 'Parent Task 1', parent_id: null },
-        { id: 2, title: 'Parent Task 2', parent_id: null }
-      ];
-
-      const mockSubtasksTask1 = [
-        { id: 10, title: 'Subtask 1-1', parent_id: 1 }
-      ];
-
-      const mockSubtasksTask2 = [
-        { id: 20, title: 'Subtask 2-1', parent_id: 2 },
-        { id: 21, title: 'Subtask 2-2', parent_id: 2 }
-      ];
-
-      taskRepository.getTasksWithFilters.mockResolvedValue(mockTasks);
-      taskRepository.getSubtasks
-        .mockResolvedValueOnce(mockSubtasksTask1)
-        .mockResolvedValueOnce(mockSubtasksTask2);
-
-      const result = await taskService.getTasksWithSubtasks({ projectId: 1 });
-
-      expect(result[0].subtasks).toEqual(mockSubtasksTask1);
-      expect(result[0].subtaskCount).toBe(1);
-      expect(result[1].subtasks).toEqual(mockSubtasksTask2);
-      expect(result[1].subtaskCount).toBe(2);
-    });
-
-    test('should handle tasks with no subtasks', async () => {
-      const mockTasks = [
-        { id: 1, title: 'Parent Task 1', parent_id: null }
-      ];
-
-      taskRepository.getTasksWithFilters.mockResolvedValue(mockTasks);
-      taskRepository.getSubtasks.mockResolvedValue([]);
-
-      const result = await taskService.getTasksWithSubtasks({ projectId: 1 });
-
-      expect(result[0].subtasks).toEqual([]);
-      expect(result[0].subtaskCount).toBe(0);
-    });
-  });
-});
->>>>>>> 583b4bb8
+    });