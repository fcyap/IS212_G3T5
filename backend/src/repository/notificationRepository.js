const supabase = require('../utils/supabase');

/**
 * Notification Repository - Handles all database operations for notifications
 * This layer only deals with CRUD operations and database queries
 * Implements 90-day retention policy as per AC2
 * 
 * Database Schema:
 * - notif_id: Primary key
 * - message: Notification message text
 * - creator_id: ID of user who created the notification
 * - recipient_emails: Text field containing recipient email addresses (comma-separated for multiple)
 * - notif_types: Type of notification (e.g., 'invitation', 'comment', 'update')
 * - created_at: Timestamp of creation
 */
class NotificationRepository {


    /**
     * Create a new notification
     * @param {Object} notificationData - Notification details
     * @param {String} notificationData.message - Notification message
     * @param {Number} notificationData.creator_id - Creator user ID
     * @param {String|Array<String>} notificationData.recipient_emails - Recipient email(s) - string or array
     * @param {String} notificationData.notif_types - Type of notification
     * @param {Number} notificationData.task_id - Task ID (optional)
     * @param {Number} notificationData.project_id - Project ID (optional)
     * @returns {Object} Created notification
     */
    async create(notificationData) {
        // Handle recipient_emails as text - convert array to comma-separated string if needed
        let recipientEmails = notificationData.recipient_emails;
        if (Array.isArray(recipientEmails)) {
            recipientEmails = recipientEmails.join(',');
        }

        const insertData = {
            message: notificationData.message,
            creator_id: notificationData.creator_id || null,
            recipient_emails: recipientEmails || '',
            notif_types: notificationData.notif_types || 'general',
            dismissed: false
        };

        // Add optional fields if provided
        if (notificationData.task_id !== undefined) {
            insertData.task_id = notificationData.task_id;
        }
        
        if (notificationData.project_id !== undefined) {
            insertData.project_id = notificationData.project_id;
        }

        const { data, error } = await supabase
            .from('notifications')
<<<<<<< HEAD
            .insert([insertData])
=======
            .insert([{
                message: notificationData.message,
                creator_id: notificationData.creator_id || null,
                recipient_emails: recipientEmails || '',
                notif_types: notificationData.notif_types || 'general',
                dismissed: false
            }])
>>>>>>> 3052397a
            .select('*')
            .single();

        if (error) {
            throw new Error(`Database error: ${error.message}`);
        }

        return data;
    }

    /**
     * Get all notifications (by creator or recipient)
     * @param {String} userEmail - User's email address
     * @param {Object} filters - Optional filters (limit, offset)
     * @returns {Array} List of notifications
     */
    async getByUserEmail(userEmail, filters = {}) {
        let query = supabase
            .from('notifications')
            .select('*')
            .order('created_at', { ascending: false });

        // Filter notifications where user is recipient (check if email is in comma-separated list)
        query = query.ilike('recipient_emails', `%${userEmail}%`);

        if (filters.limit) {
            query = query.limit(filters.limit);
        }

        if (filters.offset) {
            query = query.range(filters.offset, filters.offset + (filters.limit || 10) - 1);
        }

        const { data, error } = await query;

        if (error) {
            throw new Error(`Database error: ${error.message}`);
        }

        return data || [];
    }

    /**
     * Get all notifications created by a user
     * @param {Number} creatorId - Creator's user ID
     * @param {Object} filters - Optional filters (limit, offset)
     * @returns {Array} List of notifications
     */
    async getByCreatorId(creatorId, filters = {}) {
        let query = supabase
            .from('notifications')
            .select('*')
            .eq('creator_id', creatorId)
            .order('created_at', { ascending: false });

        if (filters.limit) {
            query = query.limit(filters.limit);
        }

        if (filters.offset) {
            query = query.range(filters.offset, filters.offset + (filters.limit || 10) - 1);
        }

        const { data, error } = await query;

        if (error) {
            throw new Error(`Database error: ${error.message}`);
        }

        return data || [];
    }

    /**
     * Get notifications for a specific recipient email
     * @param {String} recipientEmail - Recipient's email address
     * @param {Object} filters - Optional filters (limit, offset, includeDismissed)
     * @returns {Array} List of notifications
     */
    async getByRecipientEmail(recipientEmail, filters = {}) {
        // Calculate 90 days ago
        const ninetyDaysAgo = new Date();
        ninetyDaysAgo.setDate(ninetyDaysAgo.getDate() - 90);

        // Since recipient_emails is text type, we need to use text search
        let query = supabase
            .from('notifications')
            .select('*')
            .like('recipient_emails', `%${recipientEmail}%`)
            .gte('created_at', ninetyDaysAgo.toISOString()) // Only get notifications from last 90 days
            .order('created_at', { ascending: false });

        // Only filter out dismissed notifications if explicitly requested
        if (filters.includeDismissed === false) {
            query = query.eq('dismissed', false);
        }

        if (filters.limit) {
            query = query.limit(filters.limit);
        }

        if (filters.offset) {
            query = query.range(filters.offset, filters.offset + (filters.limit || 10) - 1);
        }

        const { data, error } = await query;

        if (error) {
            throw new Error(`Database error: ${error.message}`);
        }

        return data || [];
    }

    /**
     * Get a single notification by ID
     * @param {Number} notifId - Notification ID
     * @returns {Object|null} Notification or null
     */
    async getById(notifId) {
        const { data, error } = await supabase
            .from('notifications')
            .select('*')
            .eq('notif_id', notifId)
            .single();

        if (error) {
            if (error.code === 'PGRST116') { // Not found
                return null;
            }
            throw new Error(`Database error: ${error.message}`);
        }

        return data;
    }

    /**
     * Update a notification
     * @param {Number} notifId - Notification ID
     * @param {Object} updates - Fields to update
     * @returns {Object} Updated notification
     */
    async update(notifId, updates) {
        const { data, error } = await supabase
            .from('notifications')
            .update(updates)
            .eq('notif_id', notifId)
            .select('*')
            .single();

        if (error) {
            throw new Error(`Database error: ${error.message}`);
        }

        return data;
    }

    /**
     * Delete a notification
     * @param {Number} notifId - Notification ID
     * @returns {Boolean} Success status
     */
    async delete(notifId) {
        const { error } = await supabase
            .from('notifications')
            .delete()
            .eq('notif_id', notifId);

        if (error) {
            throw new Error(`Database error: ${error.message}`);
        }

        return true;
    }

    /**
     * Get notification count for a recipient
     * @param {String} recipientEmail - Recipient's email
     * @returns {Number} Count of notifications
     */
    async getCountByRecipient(recipientEmail) {
        const { count, error } = await supabase
            .from('notifications')
            .select('*', { count: 'exact', head: true })
            .contains('recipient_emails', [recipientEmail]);

        if (error) {
            throw new Error(`Database error: ${error.message}`);
        }

        return count || 0;
    }

    /**
     * Get all notifications (for admin/history purposes)
     * @param {Object} options - Pagination options
     * @returns {Object} Paginated results with metadata
     */
    async getAll(options = {}) {
        const limit = options.limit || 50;
        const offset = options.offset || 0;

        // Get total count
        const { count } = await supabase
            .from('notifications')
            .select('*', { count: 'exact', head: true });

        // Get paginated data
        const { data, error } = await supabase
            .from('notifications')
            .select('*')
            .order('created_at', { ascending: false })
            .range(offset, offset + limit - 1);

        if (error) {
            throw new Error(`Database error: ${error.message}`);
        }

        return {
            notifications: data || [],
            pagination: {
                total: count || 0,
                limit,
                offset,
                hasMore: (offset + limit) < (count || 0)
            }
        };
    }

    /**
     * Get notification history for a recipient with pagination
     * Includes all notifications (even older than 90 days)
     * @param {String} recipientEmail - Recipient's email
     * @param {Object} options - Pagination options
     * @returns {Object} Paginated results
     */
    async getHistoryByRecipient(recipientEmail, options = {}) {
        const limit = options.limit || 20;
        const offset = options.offset || 0;

        // Get total count
        const { count } = await supabase
            .from('notifications')
            .select('*', { count: 'exact', head: true })
            .contains('recipient_emails', [recipientEmail]);

        // Get paginated data
        const { data, error } = await supabase
            .from('notifications')
            .select('*')
            .contains('recipient_emails', [recipientEmail])
            .order('created_at', { ascending: false })
            .range(offset, offset + limit - 1);

        if (error) {
            throw new Error(`Database error: ${error.message}`);
        }

        return {
            notifications: data || [],
            pagination: {
                total: count || 0,
                limit,
                offset,
                hasMore: (offset + limit) < (count || 0)
            }
        };
    }

    /**
     * Bulk create notifications
     * @param {Array} notificationDataArray - Array of notification objects
     * @returns {Array} Created notifications
     */
    async bulkCreate(notificationDataArray) {
        const notificationsToInsert = notificationDataArray.map(notif => ({
            message: notif.message,
            creator_id: notif.creator_id || null,
            recipient_emails: notif.recipient_emails || []
        }));

        const { data, error } = await supabase
            .from('notifications')
            .insert(notificationsToInsert)
            .select('*');

        if (error) {
            throw new Error(`Database error: ${error.message}`);
        }

        return data || [];
    }

    /**
     * Mark a notification as dismissed
     * @param {Number} notifId - Notification ID
     * @returns {Object} Updated notification
     */
    async markAsDismissed(notifId) {
        const { data, error } = await supabase
            .from('notifications')
            .update({ dismissed: true })
            .eq('notif_id', notifId)
            .select('*')
            .single();

        if (error) {
            throw new Error(`Database error: ${error.message}`);
        }

        return data;
    }
}

module.exports = new NotificationRepository();<|MERGE_RESOLUTION|>--- conflicted
+++ resolved
@@ -53,9 +53,6 @@
 
         const { data, error } = await supabase
             .from('notifications')
-<<<<<<< HEAD
-            .insert([insertData])
-=======
             .insert([{
                 message: notificationData.message,
                 creator_id: notificationData.creator_id || null,
@@ -63,7 +60,6 @@
                 notif_types: notificationData.notif_types || 'general',
                 dismissed: false
             }])
->>>>>>> 3052397a
             .select('*')
             .single();
 
