--- conflicted
+++ resolved
@@ -23,54 +23,12 @@
   }
 
   /**
-   * Get project IDs for a user (projects they are a member of)
-   */
-  async getProjectIdsForUser(userId) {
-    const { data, error } = await supabase
-      .from('project_members')
-      .select('project_id')
-      .eq('user_id', userId);
-
-    if (error) {
-      throw new Error(error.message);
-    }
-
-    return data ? data.map(item => item.project_id) : [];
-  }
-
-  /**
-<<<<<<< HEAD
    * Get all projects from the database with their members
    * @returns {Array} Array of projects with user_ids populated from project_members
-=======
-   * Get project IDs where user is creator (has 'creator' role in project_members)
->>>>>>> 8b8a3774
-   */
-  async getProjectIdsByCreator(userId) {
-    const { data, error } = await supabase
-      .from('project_members')
-      .select('project_id')
-      .eq('user_id', userId)
-      .eq('member_role', 'creator');
-
-    if (error) {
-      throw new Error(error.message);
-    }
-
-    return data ? data.map(item => item.project_id) : [];
-  }
-
-  /**
-   * Get projects by IDs
-   */
-  async getProjectsByIds(projectIds) {
-    if (!projectIds || projectIds.length === 0) {
-      return [];
-    }
-
-    const { data, error } = await supabase
-      .from('projects')
-<<<<<<< HEAD
+   */
+  async getAllProjectsWithMembers() {
+    const { data, error } = await supabase
+      .from('projects')
       .select(`
         *,
         project_members (
@@ -79,16 +37,11 @@
         )
       `)
       .order('created_at', { ascending: false });
-=======
-      .select('*')
-      .in('id', projectIds);
->>>>>>> 8b8a3774
-
-    if (error) {
-      throw new Error(error.message);
-    }
-
-<<<<<<< HEAD
+
+    if (error) {
+      throw new Error(error.message);
+    }
+
     // Transform the data to include user_ids array for backward compatibility
     const transformedData = data.map(project => ({
       ...project,
@@ -99,16 +52,60 @@
   }
 
   /**
-   * Find a project by ID with its members
-   * @param {number} projectId - The project ID
-   * @returns {Object|null} Project data with user_ids or null if not found
-=======
+   * Get project IDs for a user (projects they are a member of)
+   */
+  async getProjectIdsForUser(userId) {
+    const { data, error } = await supabase
+      .from('project_members')
+      .select('project_id')
+      .eq('user_id', userId);
+
+    if (error) {
+      throw new Error(error.message);
+    }
+
+    return data ? data.map(item => item.project_id) : [];
+  }
+
+  /**
+   * Get project IDs where user is creator (has 'creator' role in project_members)
+   */
+  async getProjectIdsByCreator(userId) {
+    const { data, error } = await supabase
+      .from('project_members')
+      .select('project_id')
+      .eq('user_id', userId)
+      .eq('member_role', 'creator');
+
+    if (error) {
+      throw new Error(error.message);
+    }
+
+    return data ? data.map(item => item.project_id) : [];
+  }
+
+  /**
+   * Get projects by IDs
+   */
+  async getProjectsByIds(projectIds) {
+    if (!projectIds || projectIds.length === 0) {
+      return [];
+    }
+
+    const { data, error } = await supabase
+      .from('projects')
+      .select('*')
+      .in('id', projectIds);
+
+    if (error) {
+      throw new Error(error.message);
+    }
+
     return data || [];
   }
 
   /**
    * Get project by ID
->>>>>>> 8b8a3774
    */
   async getProjectById(projectId) {
     const { data, error } = await supabase
@@ -137,7 +134,6 @@
   }
 
   /**
-<<<<<<< HEAD
    * Update a project by ID
    * @param {number} projectId - The project ID
    * @param {Object} updateData - The data to update
@@ -162,22 +158,11 @@
         )
       `)
       .single();
-=======
-   * Update project
-   */
-  async updateProject(projectId, updates) {
-    const { data, error } = await supabase
-      .from('projects')
-      .update(updates)
-      .eq('id', projectId)
-      .select();
->>>>>>> 8b8a3774
-
-    if (error) {
-      throw new Error(error.message);
-    }
-
-<<<<<<< HEAD
+
+    if (error) {
+      throw new Error(error.message);
+    }
+
     // Transform the data to include user_ids array for backward compatibility
     const transformedData = {
       ...data,
@@ -185,9 +170,23 @@
     };
 
     return transformedData;
-=======
+  }
+
+  /**
+   * Update project
+   */
+  async updateProject(projectId, updates) {
+    const { data, error } = await supabase
+      .from('projects')
+      .update(updates)
+      .eq('id', projectId)
+      .select();
+
+    if (error) {
+      throw new Error(error.message);
+    }
+
     return data[0];
->>>>>>> 8b8a3774
   }
 
   /**
@@ -319,18 +318,6 @@
   async addUserToProject(projectId, userId, memberRole = 'collaborator') {
     const { data, error } = await supabase
       .from('project_members')
-<<<<<<< HEAD
-      .select(`
-        projects (
-          *,
-          project_members (
-            user_id,
-            member_role
-          )
-        )
-      `)
-      .eq('user_id', userId);
-=======
       .insert([{
         project_id: projectId,
         user_id: userId,
@@ -338,23 +325,12 @@
         added_at: new Date()
       }])
       .select();
->>>>>>> 8b8a3774
-
-    if (error) {
-      throw new Error(error.message);
-    }
-
-<<<<<<< HEAD
-    // Transform the data to include user_ids array for backward compatibility
-    const transformedData = data.map(item => ({
-      ...item.projects,
-      user_ids: item.projects.project_members ? item.projects.project_members.map(member => member.user_id) : []
-    }));
-
-    return transformedData;
-=======
+
+    if (error) {
+      throw new Error(error.message);
+    }
+
     return data[0];
->>>>>>> 8b8a3774
   }
 
   /**
@@ -457,48 +433,33 @@
   }
 
   /**
-   * Add a user to a project
+   * Create a new project
+   * @param {Object} projectData - The project data to create
+   * @returns {Object} The created project data
+   */
+  async create(projectData) {
+    const { data, error } = await supabase
+      .from('projects')
+      .insert([projectData])
+      .select('*')
+      .single();
+
+    if (error) {
+      throw new Error(`Database error: ${error.message}`);
+    }
+
+    return data;
+  }
+
+  /**
+   * Find a project by ID with members (alias for getProjectById)
    * @param {number} projectId - The project ID
-   * @param {number} userId - The user ID to add
-   * @returns {Object} The created project member
-   */
-  async addUserToProject(projectId, userId) {
-    const { data, error } = await supabase
-      .from('project_members')
-      .insert([{
-        project_id: projectId,
-        user_id: userId,
-        member_role: 'collaborator'
-      }])
-      .select('*')
-      .single();
-
-    if (error) {
-      throw new Error(`Database error: ${error.message}`);
-    }
-
-    return data;
-  }
-
-  /**
-   * Remove a user from a project
-   * @param {number} projectId - The project ID
-   * @param {number} userId - The user ID to remove
-   * @returns {boolean} True if removed successfully
-   */
-  async removeUserFromProject(projectId, userId) {
-    const { error } = await supabase
-      .from('project_members')
-      .delete()
-      .eq('project_id', projectId)
-      .eq('user_id', userId);
-
-    if (error) {
-      throw new Error(`Database error: ${error.message}`);
-    }
-
-    return true;
-  }
+   * @returns {Object|null} Project data with members or null if not found
+   */
+  async findById(projectId) {
+    return await this.getProjectById(projectId);
+  }
+
 }
 
 module.exports = new ProjectRepository();