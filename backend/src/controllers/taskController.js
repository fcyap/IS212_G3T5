const { createLoggerMiddleware } = require('../middleware/logger');
const taskService = require('../services/taskService');

/**
 * Task Controller - Handles HTTP requests and responses for tasks
 * This layer only deals with request validation and response formatting
 *
 */

const list = async (req, res) => {
  try {
    const archived = String(req.query.archived ?? "false").toLowerCase() === "true";
    const tasks = await taskService.listWithAssignees ?
      await taskService.listWithAssignees({ archived }) :
      await taskService.getAllTasks({ archived });
    res.json(tasks);
  } catch (e) {
    console.error("[GET /tasks]", e);
    res.status(e.status || 500).json({ error: e.message || "Server error" });
  }
};

const create = async (req, res) => {
  try {
    const creatorId = req.user?.id ?? req.body?.creator_id ?? req.body?.creatorId ?? null;

    // Always use the old taskService for creation
    const task = await taskService.createTask({ ...req.body }, creatorId ?? null);

    // Send deadline notifications regardless of project association
    const projectTasksService = require('../services/projectTasksService');
    await projectTasksService.sendDeadlineNotifications(task);

    res.status(201).json(task);
  } catch (e) {
    console.error("[POST /tasks]", e);
    res.status(e.status || 500).json({ error: e.message || "Server error" });
  }
};

const update = async (req, res) => {
  try {
    const id = Number(req.params.id);
    if (!Number.isFinite(id)) {
      return res.status(400).json({ error: "Invalid id" });
    }
    console.log("req.body:", req.body);
<<<<<<< HEAD
    const task = await taskService.updateTask(id, req.body, req.user?.id ?? null);
=======

    // Always use the old taskService for updates
    const task = await taskService.updateTask(id, req.body);

    // Send deadline notifications regardless of project association
    const projectTasksService = require('../services/projectTasksService');
    await projectTasksService.sendDeadlineNotifications(task);

>>>>>>> 5bfc356b
    res.json(task);
  } catch (e) {
    console.error("[PUT /tasks/:id]", e);
    res.status(e.status || 500).json({ error: e.message || "Server error" });
  }
};

// Original detailed methods with comprehensive validation
const getAllTasks = async (req, res) => {
  try {
    const filters = {
      status: req.query.status,
      assignedTo: req.query.assignedTo ? parseInt(req.query.assignedTo) : undefined,
      priority: req.query.priority,
      sortBy: req.query.sortBy || 'created_at',
      sortOrder: req.query.sortOrder || 'desc',
      page: req.query.page ? parseInt(req.query.page) : 1,
      limit: req.query.limit ? parseInt(req.query.limit) : 20
    };

    if (filters.page < 1) {
      return res.status(400).json({ success: false, message: 'Page must be a positive integer' });
    }

    if (filters.limit < 1 || filters.limit > 100) {
      return res.status(400).json({ success: false, message: 'Limit must be between 1 and 100' });
    }

    filters.offset = (filters.page - 1) * filters.limit;
    const result = await taskService.getAllTasks(filters);

    res.json({
      success: true,
      tasks: result.tasks,
      totalTasks: result.totalCount,
      pagination: result.pagination,
      filters: {
        status: filters.status || null,
        assignedTo: filters.assignedTo || null,
        priority: filters.priority || null,
        sortBy: filters.sortBy,
        sortOrder: filters.sortOrder
      }
    });
  } catch (err) {
    console.error('Error in getAllTasks:', err);
    res.status(500).json({ success: false, message: err.message });
  }
};

const getTasksByProject = async (req, res) => {
  try {
    const { projectId } = req.params;

    if (!projectId || isNaN(projectId)) {
      return res.status(400).json({ success: false, message: 'Valid project ID is required' });
    }

    const filters = {
      status: req.query.status,
      assignedTo: req.query.assignedTo ? parseInt(req.query.assignedTo) : undefined,
      priority: req.query.priority,
      sortBy: req.query.sortBy || 'created_at',
      sortOrder: req.query.sortOrder || 'desc',
      page: req.query.page ? parseInt(req.query.page) : 1,
      limit: req.query.limit ? parseInt(req.query.limit) : 20
    };

    if (filters.page < 1) {
      return res.status(400).json({ success: false, message: 'Page must be a positive integer' });
    }

    if (filters.limit < 1 || filters.limit > 100) {
      return res.status(400).json({ success: false, message: 'Limit must be between 1 and 100' });
    }

    filters.offset = (filters.page - 1) * filters.limit;
    const result = await taskService.getTasksByProject(parseInt(projectId), filters);

    res.json({
      success: true,
      projectId: parseInt(projectId),
      tasks: result.tasks,
      totalTasks: result.totalCount,
      pagination: result.pagination,
      filters: {
        status: filters.status || null,
        assignedTo: filters.assignedTo || null,
        priority: filters.priority || null,
        sortBy: filters.sortBy,
        sortOrder: filters.sortOrder
      }
    });
  } catch (err) {
    console.error('Error in getTasksByProject:', err);
    const statusCode = err.message.includes('not found') ? 404 : 500;
    res.status(statusCode).json({ success: false, message: err.message });
  }
};

const getTaskById = async (req, res) => {
  try {
    const { taskId } = req.params;

    if (!taskId || isNaN(taskId)) {
      return res.status(400).json({ success: false, message: 'Valid task ID is required' });
    }

    const task = await taskService.getTaskById(parseInt(taskId));
    res.json({ success: true, task });
  } catch (err) {
    console.error('Error in getTaskById:', err);
    const statusCode = err.message.includes('not found') ? 404 : 500;
    res.status(statusCode).json({ success: false, message: err.message });
  }
};

const createTask = async (req, res) => {
  try {
    const { title, description, project_id, assigned_to, status, priority, deadline } = req.body;
    const creatorId = req.user?.id || 1;

    if (!title || title.trim() === '') {
      return res.status(400).json({ success: false, message: 'Title is required' });
    }

    const validStatuses = ['pending', 'in_progress', 'completed', 'cancelled', 'blocked'];
    if (status && !validStatuses.includes(status)) {
      return res.status(400).json({
        success: false,
        message: `Status must be one of: ${validStatuses.join(', ')}`
      });
    }

    const validPriorities = ['low', 'medium', 'high'];
    if (priority && !validPriorities.includes(priority)) {
      return res.status(400).json({
        success: false,
        message: `Priority must be one of: ${validPriorities.join(', ')}`
      });
    }

    const taskData = {
      title: title.trim(),
      description: description?.trim() || '',
      project_id: project_id ? parseInt(project_id) : undefined,
      assigned_to: assigned_to || [],
      status: status || 'pending',
      priority: priority || 'medium',
      deadline: deadline || null
    };

    const task = await taskService.createTask(taskData, creatorId);
    res.status(201).json({ success: true, task });
  } catch (err) {
    console.error('Error in createTask:', err);
    res.status(500).json({ success: false, message: err.message });
  }
};

const updateTask = async (req, res) => {
  try {
    // Log the full request body for debugging
    console.log('[TaskController] Full req.body:', req.body);
    const { taskId } = req.params;
    const { title, description, assigned_to, status, priority, deadline } = req.body;
    const requestingUserId = req.user?.id || 1;

    if (!taskId || isNaN(taskId)) {
      return res.status(400).json({ success: false, message: 'Valid task ID is required' });
    }


    const updates = {};
    if (title !== undefined) updates.title = title.trim();
    if (description !== undefined) updates.description = description.trim();
    if (deadline !== undefined) updates.deadline = deadline;
    if (assigned_to !== undefined) {
      updates.assigned_to = assigned_to;
      console.log(`[TaskController] Received update for task_id=${taskId}, assigned_to:`, assigned_to);
    }

    if (status !== undefined) {
      const validStatuses = ['pending', 'in_progress', 'completed', 'cancelled', 'blocked'];
      if (!validStatuses.includes(status)) {
        return res.status(400).json({
          success: false,
          message: `Status must be one of: ${validStatuses.join(', ')}`
        });
      }
      updates.status = status;
    }

    if (priority !== undefined) {
      const validPriorities = ['low', 'medium', 'high'];
      if (!validPriorities.includes(priority)) {
        return res.status(400).json({
          success: false,
          message: `Priority must be one of: ${validPriorities.join(', ')}`
        });
      }
      updates.priority = priority;
    }

    if (Object.keys(updates).length === 0) {
      return res.status(400).json({ success: false, message: 'At least one field to update is required' });
    }

    const updatedTask = await taskService.updateTask(parseInt(taskId), updates, requestingUserId);
    res.json(updatedTask);
    console.log("[taskcontroller]:", res.json(updatedTask));
  } catch (err) {
    console.error('Error in updateTask:', err);
    if (err.message.includes('permission')) {
      res.status(403).json({ success: false, message: err.message });
    } else {
      res.status(500).json({ success: false, message: err.message });
    }
  }
};

const deleteTask = async (req, res) => {
  try {
    const { taskId } = req.params;
    const requestingUserId = req.user?.id || 1;

    if (!taskId || isNaN(taskId)) {
      return res.status(400).json({ success: false, message: 'Valid task ID is required' });
    }

    await taskService.deleteTask(parseInt(taskId), requestingUserId);
    res.json({ success: true, message: 'Task deleted successfully' });
  } catch (err) {
    console.error('Error in deleteTask:', err);
    if (err.message.includes('permission')) {
      res.status(403).json({ success: false, message: err.message });
    } else {
      res.status(500).json({ success: false, message: err.message });
    }
  }
};

const getProjectTaskStats = async (req, res) => {
  try {
    const { projectId } = req.params;

    if (!projectId || isNaN(projectId)) {
      return res.status(400).json({ success: false, message: 'Valid project ID is required' });
    }

    const stats = await taskService.getProjectTaskStats(parseInt(projectId));

    res.json({
      success: true,
      projectId: parseInt(projectId),
      stats
    });
  } catch (err) {
    console.error('Error in getProjectTaskStats:', err);
    const statusCode = err.message.includes('not found') ? 404 : 500;
    res.status(statusCode).json({ success: false, message: err.message });
  }
};

module.exports = {
  list,
  create,
  update,

  // Original comprehensive interface
  getAllTasks,
  getTasksByProject,
  getTaskById,
  createTask,
  updateTask,
  deleteTask,
  getProjectTaskStats
};<|MERGE_RESOLUTION|>--- conflicted
+++ resolved
@@ -45,18 +45,7 @@
       return res.status(400).json({ error: "Invalid id" });
     }
     console.log("req.body:", req.body);
-<<<<<<< HEAD
-    const task = await taskService.updateTask(id, req.body, req.user?.id ?? null);
-=======
-
-    // Always use the old taskService for updates
     const task = await taskService.updateTask(id, req.body);
-
-    // Send deadline notifications regardless of project association
-    const projectTasksService = require('../services/projectTasksService');
-    await projectTasksService.sendDeadlineNotifications(task);
-
->>>>>>> 5bfc356b
     res.json(task);
   } catch (e) {
     console.error("[PUT /tasks/:id]", e);
