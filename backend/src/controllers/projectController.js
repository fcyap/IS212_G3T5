const projectService = require('../services/projectService');

<<<<<<< HEAD
class ProjectController {
  /**
   * Create a new project
   */
  async createProject(req, res) {
    try {
      const { name, description, user_ids, creator_id } = req.body;

      // Validate request body
      if (!name || !description) {
        return res.status(400).json({
          success: false,
          error: 'Missing required fields',
          message: 'Name and description are required'
        });
      }
=======
/**
 * Project Controller - Handles HTTP requests and responses for projects
 * This layer only deals with request validation and response formatting
 */

const getAllProjects = async (req, res) => {
  try {
    // Input validation
    const userId = req.user?.id || 1;

    if (!userId) {
      return res.status(400).json({ success: false, message: 'User ID is required' });
    }
>>>>>>> 8b8a3774

    // Call service layer
    const projects = await projectService.getAllProjectsForUser(userId);

<<<<<<< HEAD
      const projectData = {
        name,
        description,
        user_ids: user_ids || [],
        creator_id
      };
=======
    // Format response
    res.json({ success: true, projects });
  } catch (err) {
    console.error('Error in getAllProjects:', err);
    res.status(500).json({ success: false, message: err.message });
  }
};
>>>>>>> 8b8a3774

const getProjectById = async (req, res) => {
  try {
    // Input validation
    const { projectId } = req.params;

    if (!projectId || isNaN(projectId)) {
      return res.status(400).json({ success: false, message: 'Valid project ID is required' });
    }

    // Call service layer
    const project = await projectService.getProjectById(parseInt(projectId));

    // Format response
    res.json({ success: true, project });
  } catch (err) {
    console.error('Error in getProjectById:', err);
    const statusCode = err.message.includes('not found') ? 404 : 500;
    res.status(statusCode).json({ success: false, message: err.message });
  }
};

const getProjectMembers = async (req, res) => {
  try {
    // Input validation
    const { projectId } = req.params;

    if (!projectId || isNaN(projectId)) {
      return res.status(400).json({ success: false, message: 'Valid project ID is required' });
    }

    // Call service layer
    const members = await projectService.getProjectMembers(parseInt(projectId));

    // Format response
    res.json({ success: true, projectId: parseInt(projectId), members });
  } catch (err) {
    console.error('Error in getProjectMembers:', err);
    const statusCode = err.message.includes('not found') ? 404 : 500;
    res.status(statusCode).json({ success: false, message: err.message });
  }
};

const addProjectMembers = async (req, res) => {
  try {
    // Input validation
    const { projectId } = req.params;
    const { userIds, message, role } = req.body;
    const requestingUserId = req.user?.id || 1;

    if (!projectId || isNaN(projectId)) {
      return res.status(400).json({ success: false, message: 'Valid project ID is required' });
    }

    if (!userIds || !Array.isArray(userIds) || userIds.length === 0) {
      return res.status(400).json({ success: false, message: 'userIds array is required and cannot be empty' });
    }

    // Validate role if provided
    const memberRole = role || 'collaborator';
    const validRoles = ['creator', 'manager', 'collaborator'];
    if (!validRoles.includes(memberRole)) {
      return res.status(400).json({ success: false, message: 'Invalid role. Must be creator, manager, or collaborator' });
    }

    // Validate all user IDs are numbers
    const validUserIds = userIds.map(id => {
      const numId = parseInt(id);
      if (isNaN(numId)) {
        throw new Error('All user IDs must be valid numbers');
      }
      return numId;
    });

    if (!requestingUserId) {
      return res.status(400).json({ success: false, message: 'Requesting user ID is required' });
    }

    // Call service layer
    const updatedProject = await projectService.addUsersToProject(
      parseInt(projectId),
      validUserIds,
      requestingUserId,
      message,
      memberRole
    );

    // Format response
    res.json({
      success: true,
      project: updatedProject,
      message: `Successfully added ${validUserIds.length} member(s) to project`
    });
  } catch (err) {
    console.error('Error in addProjectMembers:', err);
    if (err.message.includes('Only managers') || err.message.includes('Cannot remove')) {
      res.status(403).json({ success: false, message: err.message });
    } else {
      res.status(500).json({ success: false, message: err.message });
    }
  }
};

const removeProjectMember = async (req, res) => {
  try {
    // Input validation
    const { projectId, userId } = req.params;
    const requestingUserId = req.user?.id || 1;

    if (!projectId || isNaN(projectId)) {
      return res.status(400).json({ success: false, message: 'Valid project ID is required' });
    }

    if (!userId || isNaN(userId)) {
      return res.status(400).json({ success: false, message: 'Valid user ID is required' });
    }

    if (!requestingUserId) {
      return res.status(400).json({ success: false, message: 'Requesting user ID is required' });
    }

    // Call service layer
    const updatedProject = await projectService.removeUserFromProject(
      parseInt(projectId),
      parseInt(userId),
      requestingUserId
    );

    // Format response
    res.json({
      success: true,
      project: updatedProject,
      message: 'Member successfully removed from project'
    });
  } catch (err) {
    console.error('Error in removeProjectMember:', err);
    if (err.message.includes('Only managers') || err.message.includes('Cannot remove')) {
      res.status(403).json({ success: false, message: err.message });
    } else {
      res.status(500).json({ success: false, message: err.message });
    }
  }
};

const archiveProject = async (req, res) => {
  try {
    // Input validation
    const { projectId } = req.params;
    const requestingUserId = req.user?.id || 1;

    if (!projectId || isNaN(projectId)) {
      return res.status(400).json({ success: false, message: 'Valid project ID is required' });
    }

    if (!requestingUserId) {
      return res.status(400).json({ success: false, message: 'Requesting user ID is required' });
    }

    // Call service layer
    const archivedProject = await projectService.archiveProject(
      parseInt(projectId),
      requestingUserId
    );

    // Format response
    res.json({
      success: true,
      project: archivedProject,
      message: 'Project and all its tasks have been archived successfully'
    });
  } catch (err) {
    console.error('Error in archiveProject:', err);
    if (err.message.includes('Only managers') || err.message.includes('not found')) {
      const statusCode = err.message.includes('not found') ? 404 : 403;
      res.status(statusCode).json({ success: false, message: err.message });
    } else {
      res.status(500).json({ success: false, message: err.message });
    }
  }
};

module.exports = {
  getAllProjects,
  getProjectById,
  getProjectMembers,
  addProjectMembers,
  removeProjectMember,
  archiveProject
};<|MERGE_RESOLUTION|>--- conflicted
+++ resolved
@@ -1,28 +1,37 @@
 const projectService = require('../services/projectService');
 
-<<<<<<< HEAD
-class ProjectController {
-  /**
-   * Create a new project
-   */
-  async createProject(req, res) {
-    try {
-      const { name, description, user_ids, creator_id } = req.body;
-
-      // Validate request body
-      if (!name || !description) {
-        return res.status(400).json({
-          success: false,
-          error: 'Missing required fields',
-          message: 'Name and description are required'
-        });
-      }
-=======
 /**
  * Project Controller - Handles HTTP requests and responses for projects
  * This layer only deals with request validation and response formatting
  */
 
+/**
+ * Create a new project
+ */
+const createProject = async (req, res) => {
+  try {
+    const { name, description, user_ids, creator_id } = req.body;
+
+    const projectData = {
+      name,
+      description,
+      user_ids: user_ids || [],
+      creator_id
+    };
+
+    const result = await projectService.createProject(projectData);
+
+    if (result.success) {
+      res.status(201).json(result);
+    } else {
+      res.status(400).json(result);
+    }
+  } catch (err) {
+    console.error('Error in createProject:', err);
+    res.status(500).json({ success: false, message: err.message });
+  }
+};
+
 const getAllProjects = async (req, res) => {
   try {
     // Input validation
@@ -31,19 +40,10 @@
     if (!userId) {
       return res.status(400).json({ success: false, message: 'User ID is required' });
     }
->>>>>>> 8b8a3774
 
     // Call service layer
     const projects = await projectService.getAllProjectsForUser(userId);
 
-<<<<<<< HEAD
-      const projectData = {
-        name,
-        description,
-        user_ids: user_ids || [],
-        creator_id
-      };
-=======
     // Format response
     res.json({ success: true, projects });
   } catch (err) {
@@ -51,7 +51,6 @@
     res.status(500).json({ success: false, message: err.message });
   }
 };
->>>>>>> 8b8a3774
 
 const getProjectById = async (req, res) => {
   try {
@@ -234,6 +233,7 @@
 };
 
 module.exports = {
+  createProject,
   getAllProjects,
   getProjectById,
   getProjectMembers,
