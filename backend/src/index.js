--- conflicted
+++ resolved
@@ -4,13 +4,10 @@
 const morgan = require('morgan');
 const cookieParser = require('cookie-parser');
 const jwt = require('jsonwebtoken');
-<<<<<<< HEAD
 const devBypass = require('./middleware/devAuthBypass');
 const authMw = devBypass(requireSession);
 const cookieParser = require('cookie-parser');
 const jwt = require('jsonwebtoken');
-=======
->>>>>>> 50a1c0a5
 
 // Import routes and middleware
 const apiRoutes = require('./routes');
@@ -175,13 +172,10 @@
   // Core middleware
   app.use(
     cors({
-<<<<<<< HEAD
       origin: true,      // echoes request Origin; OK for dev
       credentials: true, // allow cookies/credentials
-=======
       origin: true,          // echoes request Origin; OK for dev
       credentials: true,     // allow cookies/credentials
->>>>>>> 50a1c0a5
     })
   );
   app.use(express.json());
