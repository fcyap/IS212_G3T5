--- conflicted
+++ resolved
@@ -1,6 +1,6 @@
 require("dotenv").config();
-<<<<<<< HEAD
 
+require("dotenv").config();
 const express = require("express");
 const cors = require("cors");
 const morgan = require("morgan");
@@ -8,22 +8,6 @@
 // Routers
 const tasksRouter = require("./routes/tasks.js"); 
 
-const app = express();
-const PORT = process.env.PORT || 3001;
-
-// Middleware
-app.use(cors({ origin: process.env.CLIENT_ORIGIN || "http://localhost:3000" }));
-app.use(express.json());
-app.use(morgan("dev"));
-
-// Routes
-app.use("/tasks", tasksRouter);
-
-app.get("/", (_req, res) => {
-  res.send("Backend is running!");
-});
-=======
-const express = require('express');
 const cors = require('cors');
 const app = express();
 const PORT = process.env.PORT || 3001;
@@ -35,7 +19,13 @@
     credentials: true,
   })
 );
+// Middleware
+app.use(cors({ origin: process.env.CLIENT_ORIGIN || "http://localhost:3000" }));
 app.use(express.json());
+app.use(morgan("dev"));
+
+// Routes
+app.use("/tasks", tasksRouter);
 app.use(express.urlencoded({ extended: true }));
 // Route initializations
 const projectTasksRoutes = require('./routes/projectTasks');
@@ -62,11 +52,13 @@
     await logError(err, req);
     res.status(500).json({ error: 'Something went wrong!' });
   });
+app.get("/", (_req, res) => {
+  res.send("Backend is running!");
+});
 
   app.listen(PORT, () => {
     console.log(`Server running on http://localhost:${PORT}`);
   });
 }
->>>>>>> a07d28c0
 
 initializeApp().catch(console.error);