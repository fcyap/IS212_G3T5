--- conflicted
+++ resolved
@@ -1,7 +1,6 @@
 require('dotenv').config();
 const express = require('express');
 const cors = require('cors');
-<<<<<<< HEAD
 const morgan = require('morgan');
 
 // Import routes and middleware
@@ -9,11 +8,9 @@
 const tasksRouter = require('./routes/tasks.js');
 const projectTasksRoutes = require('./routes/projectTasks');
 const taskCommentRoutes = require('./routes/tasks/taskCommentRoute');
-const { createLoggerMiddleware, logError } = require('./middleware/logger');
-=======
 const projectRoutes = require('./routes/projects');
 const userRoutes = require('./routes/users');
->>>>>>> ced49cb4
+const { createLoggerMiddleware, logError } = require('./middleware/logger');
 
 const app = express();
 const PORT = process.env.PORT || 3001;
@@ -34,33 +31,25 @@
   app.use(express.urlencoded({ extended: true }));
   app.use(morgan("dev"));
 
-<<<<<<< HEAD
   // Routes
   app.use('/api', apiRoutes);
   app.use('/api/tasks', taskCommentRoutes);
   app.use('/api/projects', projectTasksRoutes);
+  app.use('/api/projects', projectRoutes);
+  app.use('/api/users', userRoutes);
   app.use('/tasks', tasksRouter);
 
   app.get('/', (req, res) => {
-    res.send('Backend is running!');
-=======
-// Routes
-app.use('/api/projects', projectRoutes);
-app.use('/api/users', userRoutes);
-
-app.get('/', (req, res) => {
-  res.json({
-    message: 'Project Management Backend API',
-    version: '1.0.0',
-    endpoints: {
-      projects: '/api/projects',
-      users: '/api/users'
-    }
->>>>>>> ced49cb4
+    res.json({
+      message: 'Project Management Backend API - G3T5',
+      version: '1.0.0',
+      endpoints: {
+        projects: '/api/projects',
+        users: '/api/users',
+        tasks: '/api/tasks'
+      }
+    });
   });
-
-  // Use /api/ routes
-  app.use('/api/projects', projectTasksRoutes);
 
   // Global error handler
   app.use(async (err, req, res, next) => {
