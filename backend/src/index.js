require('dotenv').config();
const express = require('express');
<<<<<<< HEAD
const cors = require('cors');
const projectRoutes = require('./routes/projects');

const app = express();
const PORT = process.env.PORT || 3001;

// Middleware
app.use(cors());
app.use(express.json());

// Routes
app.use('/api/projects', projectRoutes);

app.get('/', (req, res) => {
  res.json({
    message: 'Project Management Backend API',
    version: '1.0.0',
    endpoints: {
      projects: '/api/projects'
    }
  });
});

// Global error handler
app.use((err, req, res, next) => {
  console.error('Unhandled error:', err);
  res.status(500).json({
    success: false,
    error: 'Internal server error',
    message: 'An unexpected error occurred'
  });
});

// Handle 404 routes
app.use((req, res) => {
  res.status(404).json({
    success: false,
    error: 'Route not found',
    message: `Route ${req.originalUrl} not found`
  });
});

app.listen(PORT, () => {
  console.log(`Server running on http://localhost:${PORT}`);
  console.log('Available endpoints:');
  console.log('- GET  /api/projects       - Get all projects');
  console.log('- POST /api/projects       - Create new project');
  console.log('- GET  /api/projects/:id   - Get project by ID');
  console.log('- PUT  /api/projects/:id   - Update project');
  console.log('- DELETE /api/projects/:id - Delete project');
  console.log('- POST /api/projects/:id/users   - Add user to project');
  console.log('- DELETE /api/projects/:id/users - Remove user from project');
});
=======
require("dotenv").config();
const app = express();
const PORT = process.env.PORT || 3001;

// Middleware initializations
const { createLoggerMiddleware, logError } = require('./middleware/logger');

// Route initializations
const projectTasksRoutes = require('./routes/projectTasks');

// Initialize logger middleware asynchronously
async function initializeApp() {
  const loggerMiddleware = await createLoggerMiddleware();
  app.use(loggerMiddleware);
  app.use(express.json());
  app.use(express.urlencoded({ extended: true }));
  //app.use(express.static('public'));

  app.get('/', (req, res) => {
    res.send('Backend is running!');
  });

  // Use /api/ routes
  app.use('/api/projects', projectTasksRoutes);

  // Error handling middleware
  app.use(async (err, req, res, next) => {
    await logError(err, req);
    res.status(500).json({ error: 'Something went wrong!' });
  });

  app.listen(PORT, () => {
    console.log(`Server running on http://localhost:${PORT}`);
  });
}

initializeApp().catch(console.error);
>>>>>>> 46dfb3f5
<|MERGE_RESOLUTION|>--- conflicted
+++ resolved
@@ -1,61 +1,7 @@
 require('dotenv').config();
 const express = require('express');
-<<<<<<< HEAD
 const cors = require('cors');
-const projectRoutes = require('./routes/projects');
 
-const app = express();
-const PORT = process.env.PORT || 3001;
-
-// Middleware
-app.use(cors());
-app.use(express.json());
-
-// Routes
-app.use('/api/projects', projectRoutes);
-
-app.get('/', (req, res) => {
-  res.json({
-    message: 'Project Management Backend API',
-    version: '1.0.0',
-    endpoints: {
-      projects: '/api/projects'
-    }
-  });
-});
-
-// Global error handler
-app.use((err, req, res, next) => {
-  console.error('Unhandled error:', err);
-  res.status(500).json({
-    success: false,
-    error: 'Internal server error',
-    message: 'An unexpected error occurred'
-  });
-});
-
-// Handle 404 routes
-app.use((req, res) => {
-  res.status(404).json({
-    success: false,
-    error: 'Route not found',
-    message: `Route ${req.originalUrl} not found`
-  });
-});
-
-app.listen(PORT, () => {
-  console.log(`Server running on http://localhost:${PORT}`);
-  console.log('Available endpoints:');
-  console.log('- GET  /api/projects       - Get all projects');
-  console.log('- POST /api/projects       - Create new project');
-  console.log('- GET  /api/projects/:id   - Get project by ID');
-  console.log('- PUT  /api/projects/:id   - Update project');
-  console.log('- DELETE /api/projects/:id - Delete project');
-  console.log('- POST /api/projects/:id/users   - Add user to project');
-  console.log('- DELETE /api/projects/:id/users - Remove user from project');
-});
-=======
-require("dotenv").config();
 const app = express();
 const PORT = process.env.PORT || 3001;
 
@@ -63,33 +9,62 @@
 const { createLoggerMiddleware, logError } = require('./middleware/logger');
 
 // Route initializations
+const projectRoutes = require('./routes/projects');
 const projectTasksRoutes = require('./routes/projectTasks');
 
 // Initialize logger middleware asynchronously
 async function initializeApp() {
   const loggerMiddleware = await createLoggerMiddleware();
   app.use(loggerMiddleware);
+  app.use(cors());
   app.use(express.json());
   app.use(express.urlencoded({ extended: true }));
-  //app.use(express.static('public'));
 
   app.get('/', (req, res) => {
-    res.send('Backend is running!');
+    res.json({
+      message: 'Project Management Backend API',
+      version: '1.0.0',
+      endpoints: {
+        projects: '/api/projects'
+      }
+    });
   });
 
-  // Use /api/ routes
+  // Routes
+  app.use('/api/projects', projectRoutes);
   app.use('/api/projects', projectTasksRoutes);
 
-  // Error handling middleware
+  // Handle 404 routes
+  app.use((req, res) => {
+    res.status(404).json({
+      success: false,
+      error: 'Route not found',
+      message: `Route ${req.originalUrl} not found`
+    });
+  });
+
+  // Global error handler
   app.use(async (err, req, res, next) => {
+    console.error('Unhandled error:', err);
     await logError(err, req);
-    res.status(500).json({ error: 'Something went wrong!' });
+    res.status(500).json({
+      success: false,
+      error: 'Internal server error',
+      message: 'An unexpected error occurred'
+    });
   });
 
   app.listen(PORT, () => {
     console.log(`Server running on http://localhost:${PORT}`);
+    console.log('Available endpoints:');
+    console.log('- GET  /api/projects       - Get all projects');
+    console.log('- POST /api/projects       - Create new project');
+    console.log('- GET  /api/projects/:id   - Get project by ID');
+    console.log('- PUT  /api/projects/:id   - Update project');
+    console.log('- DELETE /api/projects/:id - Delete project');
+    console.log('- POST /api/projects/:id/users   - Add user to project');
+    console.log('- DELETE /api/projects/:id/users - Remove user from project');
   });
 }
 
-initializeApp().catch(console.error);
->>>>>>> 46dfb3f5
+initializeApp().catch(console.error);