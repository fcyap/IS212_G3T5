<<<<<<< HEAD
require('dotenv').config();
const express = require('express');
const cors = require('cors');
const morgan = require('morgan');

// Import routes and middleware
const apiRoutes = require('./routes');
const tasksRouter = require('./routes/tasks.js');
const projectTasksRoutes = require('./routes/projectTasks');
const taskCommentRoutes = require('./routes/tasks/taskCommentRoute');
const teamMembersRoutes = require('./routes/users');
const projectRoutes = require('./routes/projects');
const userRoutes = require('./routes/users');
const { createLoggerMiddleware, logError } = require('./middleware/logger');

const app = express();
const PORT = process.env.PORT || 3001;

// Initialize logger middleware asynchronously
async function initializeApp() {
  const loggerMiddleware = await createLoggerMiddleware();
  app.use(loggerMiddleware);

  // Middleware
  app.use(
    cors({
      origin: true, // Allow all origins in development
      credentials: true,
    })
  );
  app.use(express.json());
  app.use(express.urlencoded({ extended: true }));
  app.use(morgan("dev"));

  // Routes
  app.use('/api', apiRoutes);
  app.use('/users', teamMembersRoutes);
  app.use('/api/tasks', taskCommentRoutes);
  app.use('/api/projects', projectTasksRoutes);
  app.use('/api/projects', projectRoutes);
  app.use('/api/users', userRoutes);
  app.use('/tasks', tasksRouter);

  app.get('/', (req, res) => {
    res.json({
      message: 'Project Management Backend API - G3T5',
      version: '1.0.0',
      endpoints: {
        projects: '/api/projects',
        users: '/api/users',
        tasks: '/api/tasks'
      }
    });
  });

  // Global error handler
  app.use(async (err, req, res, next) => {
    console.error('Unhandled error:', err);
    await logError(err, req);
    res.status(500).json({
      success: false,
      message: 'Internal server error',
      error:
        process.env.NODE_ENV === 'development'
          ? err.message
          : 'Something went wrong',
    });
  });
=======
// src/index.js
require('dotenv').config();
const express = require('express');
const morgan = require('morgan');
const cookieParser = require('cookie-parser');
const cors = require('cors');
const { sql } = require('./db');
const { authRoutes } = require('./routes/auth');
const { authMiddleware } = require('./middleware/auth');

const app = express();

app.use(morgan('dev'));
app.use(express.json());
app.use(cookieParser());
app.use(cors({
  origin: process.env.FRONTEND_ORIGIN || 'http://localhost:3000',
  credentials: true,
}));

app.get('/', (_, res) => res.send('Backend is running!')); // keep your healthcheck

// Auth endpoints
app.use('/auth', authRoutes(sql));
>>>>>>> efd889ff

// Example of a protected route:
app.get('/protected/ping', authMiddleware(sql), (req, res) => {
  res.json({ ok: true, at: new Date().toISOString() });
});

// Start server
const PORT = Number(process.env.PORT || 3001);
app.listen(PORT, () => console.log(`Server running on http://localhost:${PORT}`));
<|MERGE_RESOLUTION|>--- conflicted
+++ resolved
@@ -1,10 +1,15 @@
-<<<<<<< HEAD
 require('dotenv').config();
 const express = require('express');
 const cors = require('cors');
 const morgan = require('morgan');
+const cookieParser = require('cookie-parser');
 
-// Import routes and middleware
+// Import UAA modules
+const { sql } = require('./db');
+const { authRoutes } = require('./routes/auth');
+const { authMiddleware } = require('./middleware/auth');
+
+// Import existing routes and middleware
 const apiRoutes = require('./routes');
 const tasksRouter = require('./routes/tasks.js');
 const projectTasksRoutes = require('./routes/projectTasks');
@@ -23,17 +28,21 @@
   app.use(loggerMiddleware);
 
   // Middleware
+  app.use(morgan("dev"));
+  app.use(express.json());
+  app.use(express.urlencoded({ extended: true }));
+  app.use(cookieParser()); // Add cookie parser for UAA
   app.use(
     cors({
-      origin: true, // Allow all origins in development
+      origin: process.env.FRONTEND_ORIGIN || true, // Allow all origins in development
       credentials: true,
     })
   );
-  app.use(express.json());
-  app.use(express.urlencoded({ extended: true }));
-  app.use(morgan("dev"));
 
-  // Routes
+  // UAA Auth endpoints (unprotected)
+  app.use('/auth', authRoutes(sql));
+
+  // Existing API routes (now can be protected with UAA)
   app.use('/api', apiRoutes);
   app.use('/users', teamMembersRoutes);
   app.use('/api/tasks', taskCommentRoutes);
@@ -42,11 +51,17 @@
   app.use('/api/users', userRoutes);
   app.use('/tasks', tasksRouter);
 
+  // UAA Protected route example
+  app.get('/protected/ping', authMiddleware(sql), (req, res) => {
+    res.json({ ok: true, at: new Date().toISOString(), user: res.locals.session });
+  });
+
   app.get('/', (req, res) => {
     res.json({
       message: 'Project Management Backend API - G3T5',
       version: '1.0.0',
       endpoints: {
+        auth: '/auth',
         projects: '/api/projects',
         users: '/api/users',
         tasks: '/api/tasks'
@@ -67,38 +82,10 @@
           : 'Something went wrong',
     });
   });
-=======
-// src/index.js
-require('dotenv').config();
-const express = require('express');
-const morgan = require('morgan');
-const cookieParser = require('cookie-parser');
-const cors = require('cors');
-const { sql } = require('./db');
-const { authRoutes } = require('./routes/auth');
-const { authMiddleware } = require('./middleware/auth');
 
-const app = express();
+  app.listen(PORT, () => {
+    console.log(`Server running on http://localhost:${PORT}`);
+  });
+}
 
-app.use(morgan('dev'));
-app.use(express.json());
-app.use(cookieParser());
-app.use(cors({
-  origin: process.env.FRONTEND_ORIGIN || 'http://localhost:3000',
-  credentials: true,
-}));
-
-app.get('/', (_, res) => res.send('Backend is running!')); // keep your healthcheck
-
-// Auth endpoints
-app.use('/auth', authRoutes(sql));
->>>>>>> efd889ff
-
-// Example of a protected route:
-app.get('/protected/ping', authMiddleware(sql), (req, res) => {
-  res.json({ ok: true, at: new Date().toISOString() });
-});
-
-// Start server
-const PORT = Number(process.env.PORT || 3001);
-app.listen(PORT, () => console.log(`Server running on http://localhost:${PORT}`));
+initializeApp().catch(console.error);