require('dotenv').config();
const express = require('express');
const session = require('express-session')
const cors = require('cors');
const morgan = require('morgan');
const cookieParser = require('cookie-parser');
const jwt = require('jsonwebtoken');

const { csrf } = require('lusca');
// Import UAA modules
const { authRoutes } = require('./routes/auth');
const { authMiddleware, cookieName } = require('./middleware/auth');
const { createSession, deleteSession } = require('./auth/sessions');

// Import existing routes and middleware
const apiRoutes = require('./routes');
const tasksRouter = require('./routes/tasks');
const projectTasksRoutes = require('./routes/projectTasks');
const taskCommentRoutes = require('./routes/tasks/taskCommentRoute');
const projectRoutes = require('./routes/projects');
const userRoutes = require('./routes/users');
const notificationRoutes = require('./routes/notifications');
const { createLoggerMiddleware, logError } = require('./middleware/logger');
const cron = require('node-cron');
const notificationService = require('./services/notificationService');

const app = express();
const PORT = process.env.PORT || 3001;

async function initializeApp() {
  const loggerMiddleware = await createLoggerMiddleware();
  app.use(loggerMiddleware);

  // Core middleware
  app.use(morgan("dev"));
  app.use(express.json());
  app.use(express.urlencoded({ extended: true }));
  app.use(cookieParser()); // Add cookie parser for UAA
    // Validate SESSION_SECRET presence and strength
    const sessionSecret = process.env.SESSION_SECRET;
    const isProduction = process.env.NODE_ENV === 'production';

    function isStrongSecret(secret) {
        // Example: at least 32 chars, not a default value
        return (
            typeof secret === 'string' &&
            secret.length >= 32 &&
            !['changeme', 'default', 'secret', 'password'].includes(secret.toLowerCase())
        );
    }

    if (!sessionSecret) {
        throw new Error('SESSION_SECRET environment variable is not set.');
    }
    if (isProduction && !isStrongSecret(sessionSecret)) {
        throw new Error('SESSION_SECRET is too weak for production. Please use a strong, random value of at least 32 characters.');
    }
    if (!isProduction && !isStrongSecret(sessionSecret)) {
        console.warn('Warning: SESSION_SECRET is weak. Use a strong, random value in production.');
    }

    app.use(session({
        secret: sessionSecret,
        resave: false,
        saveUninitialized: true
    }));
  
  // Store CSRF tokens in memory (keyed by session ID or socket ID)
  const csrfTokens = new Map();
  
  // Custom CSRF middleware that validates tokens from headers
  const csrfMiddleware = (req, res, next) => {
    const SAFE_METHODS = ['GET', 'HEAD', 'OPTIONS'];
    
    // Get a unique identifier for this client (session ID, remote address, or generate one)
    const clientId = req.sessionID || req.ip || `${req.socket.remoteAddress}-${Date.now()}`;
    
    // Store a token generation function on req for generating new tokens
    req.csrfToken = () => {
      if (!csrfTokens.has(clientId)) {
        const crypto = require('crypto');
        csrfTokens.set(clientId, crypto.randomBytes(32).toString('hex'));
      }
      return csrfTokens.get(clientId);
    };
    
    // Ensure a CSRF token exists
    const token = req.csrfToken();
    console.log(`[CSRF] Client ID: ${clientId}, Token: ${token?.substring(0, 10)}..., Method: ${req.method}, Path: ${req.path}`);
    
    // Skip CSRF validation for safe methods
    if (SAFE_METHODS.includes(req.method)) {
      console.log(`[CSRF] Skipping validation for safe method: ${req.method}`);
      return next();
    }
    
    // Get submitted token from various possible locations
    const submittedToken = req.headers['x-csrf-token'] || 
                          req.headers['csrf-token'] ||
                          req.body?._csrf ||
                          req.query?._csrf;
    
    console.log(`[CSRF] Submitted token: ${submittedToken?.substring(0, 10) || 'NONE'}...`);
    
    // Validate token
    if (!submittedToken) {
      console.warn(`[CSRF] No token submitted for ${req.method} ${req.path}`);
      return res.status(403).json({ error: 'CSRF token missing' });
    }
    
    if (submittedToken !== token) {
      console.warn(`[CSRF] Token mismatch for ${req.method} ${req.path}`);
      console.warn(`[CSRF] Expected: ${token?.substring(0, 20)}...`);
      console.warn(`[CSRF] Got: ${submittedToken?.substring(0, 20)}...`);
      return res.status(403).json({ error: 'CSRF token invalid' });
    }
    
    console.log(`[CSRF] Token validated successfully for ${req.method} ${req.path}`);
    next();
  };
  
  app.use(csrfMiddleware);
  app.use(
    cors({
      origin: process.env.FRONTEND_ORIGIN || true, // Allow all origins in development
      credentials: true,
    })
  );
    app.get("/csrf-token", (req, res) => {
        res.json({ csrfToken: req.csrfToken() });
    });
  const authMw = authMiddleware();

  // UAA Auth endpoints (unprotected)
  app.use('/auth', authRoutes());

  // -------------------- Dev session routes --------------------
  const supabase = require('./utils/supabase');

  app.post('/dev/session/start', async (req, res) => {
    const { userId, email } = req.body || {};
    if (!userId && !email) return res.status(400).json({ error: 'userId or email required' });

    let targetId = userId;
    try {
      if (!targetId && email) {
        const { data: users, error: userError } = await supabase
          .from('users')
          .select('id')
          .ilike('email', email)
          .limit(1);
        if (!users || !users.length) return res.status(404).json({ error: 'User not found' });
        targetId = users[0].id;
      }

      const { token, expiresAt } = await createSession(null, targetId);
      res.cookie(cookieName, token, {
        httpOnly: true,
        sameSite: 'lax',
        secure: process.env.NODE_ENV === 'production',
        maxAge: (Number(process.env.SESSION_IDLE_MINUTES || 15)) * 60 * 1000,
        path: '/',
      });
      res.status(200).json({ ok: true, expiresAt });
    } catch (err) {
      console.error('/dev/session/start error', err);
      res.status(500).json({ error: 'Failed to create session' });
    }
  });

  app.post('/session/end', async (req, res) => {
    const token = req.cookies?.[cookieName];
    if (token) await deleteSession(null, token).catch(() => {});
    res.clearCookie(cookieName, { path: '/' });
    res.status(200).json({ ok: true });
  });

  app.get('/me', authMw, (req, res) => {
    res.json({
      user: req.user,
      expiresAt: res.locals.newExpiry,
    });
  });
  // ------------------------------------------------------------

  // Routes that require an authenticated session
  app.use('/api', authMw, apiRoutes);
  app.use('/users', authMw, userRoutes);
  app.use('/api/notifications', authMw, notificationRoutes);

  // Data APIs using the bypass wrapper during dev
<<<<<<< HEAD
  app.use('/api/tasks', authMw, taskCommentRoutes);
  // Mount projectTasksRoutes first (more specific routes like /:projectId/tasks)
  app.use('/api/projects', authMw, projectTasksRoutes);
  // Then mount projectRoutes (has catch-all /:projectId route)
  // Note: This may cause conflicts - consider refactoring
=======
>>>>>>> 583b4bb8
  app.use('/api/projects', authMw, projectRoutes);
  app.use('/api/projects', authMw, projectTasksRoutes);
  app.use('/api/tasks', authMw, taskCommentRoutes);
  app.use('/api/notifications', authMw, notificationRoutes);
  app.use('/api/reports', authMw, require('./routes/reports'));
  app.use('/tasks', authMw, tasksRouter);

  // UAA Protected route example
  app.get('/protected/ping', authMiddleware(), (req, res) => {
    res.json({ ok: true, at: new Date().toISOString(), user: res.locals.session });
  });

  app.get('/', (req, res) => {
    res.json({
      message: 'Project Management Backend API - G3T5',
      version: '1.0.0',
      endpoints: {
        auth: '/auth',
        projects: '/api/projects',
        users: '/api/users',
        tasks: '/api/tasks',
      },
    });
  });

  // Global error handler
  app.use(async (err, req, res, next) => {
    console.error('Unhandled error:', err);
    await logError(err, req);
    res.status(500).json({
      success: false,
      message: 'Internal server error',
      error:
        process.env.NODE_ENV === 'development'
          ? err.message
          : 'Something went wrong',
    });
  });

  // ... existing code ...

// Add this temporary test route (remove after testing)
app.get('/test-email', async (req, res) => {
  try {
    const sgMail = require('@sendgrid/mail');
    sgMail.setApiKey(process.env.SENDGRID_API_KEY);

    const msg = {
      to: 'yapfengcheng.yfc@gmail.com', // Replace with your actual email
      from: process.env.FROM_EMAIL,
      subject: 'Test SendGrid Email',
      text: 'This is a test email from your app!',
      html: '<strong>This is a test email from your app!</strong>',
    };

    await sgMail.send(msg);
    res.send('Email sent successfully!');
  } catch (error) {
    console.error('SendGrid error:', error);
    res.status(500).send(`Failed to send email: ${error.message}`);
  }
});

// ... existing code (your other routes and app.listen) ...

  // Schedule deadline notification checks to run daily at 8am
  cron.schedule('0 8 * * *', async () => {
    console.log('Running scheduled deadline notification check at 8am...');
    try {
      const result = await notificationService.checkAndSendDeadlineNotifications();
      console.log(`Deadline notification check completed. Sent ${result.notificationsSent} notifications for ${result.tasksChecked} tasks.`);
    } catch (error) {
      console.error('Error during scheduled deadline notification check:', error);
    }
  });

  app.listen(PORT, () => {
    console.log(`Server running on http://localhost:${PORT}`);
  });
}

initializeApp().catch(console.error);<|MERGE_RESOLUTION|>--- conflicted
+++ resolved
@@ -189,14 +189,6 @@
   app.use('/api/notifications', authMw, notificationRoutes);
 
   // Data APIs using the bypass wrapper during dev
-<<<<<<< HEAD
-  app.use('/api/tasks', authMw, taskCommentRoutes);
-  // Mount projectTasksRoutes first (more specific routes like /:projectId/tasks)
-  app.use('/api/projects', authMw, projectTasksRoutes);
-  // Then mount projectRoutes (has catch-all /:projectId route)
-  // Note: This may cause conflicts - consider refactoring
-=======
->>>>>>> 583b4bb8
   app.use('/api/projects', authMw, projectRoutes);
   app.use('/api/projects', authMw, projectTasksRoutes);
   app.use('/api/tasks', authMw, taskCommentRoutes);
