/*path: backend/src/auth.roles*/
const { supabase } = require('../supabase-client');

const getEffectiveRole = async (userId) => {
  try {
<<<<<<< HEAD
    // Get user role from the users table directly
    const { data: users, error } = await supabase
      .from('users')
      .select('role, hierarchy, division, department')
      .eq('id', userId)
      .limit(1);
    
    if (error) {
      console.error('Database query error:', error);
      return { label: 'Staff', level: 1, hierarchy: 1, division: null, department: null };
    }
    
    const user = users?.[0];
    if (!user) {
      return { label: 'Staff', level: 1, hierarchy: 1, division: null, department: null };
=======
    // Use Supabase instead of direct SQL connection
    const { data: user, error } = await supabase
      .from('users')
      .select('role, hierarchy, division, department')
      .eq('id', userId)
      .single();

    if (error || !user) {
      console.error('Error getting user role from Supabase:', error);
      return { label: 'staff', level: 1, hierarchy: 1, division: null, department: null };
>>>>>>> 02a6839b
    }

    const role = user.role || 'staff';

    // Map database roles to display roles
    switch (role.toLowerCase()) {
      case 'admin':
        return {
          label: 'admin',
          level: 3,
          hierarchy: user.hierarchy || 3,
          division: user.division,
          department: user.department
        };
      case 'manager':
        return {
          label: 'manager',
          level: 2,
          hierarchy: user.hierarchy || 2,
          division: user.division,
          department: user.department
        };
      case 'staff':
      default:
        return {
          label: 'staff',
          level: 1,
          hierarchy: user.hierarchy || 1,
          division: user.division,
          department: user.department
        };
    }
  } catch (error) {
    console.error('Error getting user role:', error);
    // Fallback to staff role if there's an error
    return { label: 'staff', level: 1, hierarchy: 1, division: null, department: null };
  }
};

/**
 * Check if user can view projects/tasks of another user
 * Managers can view projects/tasks of staff in same division with lower hierarchy
 */
const canViewUserData = (managerUser, targetUser) => {
  // Admin can view everything
  if (managerUser.role === 'admin') {
    return true;
  }

  // Managers can view their own data
  if (managerUser.id === targetUser.id) {
    return true;
  }

  // Only managers can view other users' data
  if (managerUser.role !== 'manager') {
    return false;
  }

  // Must be in same division
  if (managerUser.division !== targetUser.division) {
    return false;
  }

  // Manager must have higher hierarchy (greater number) than target user
  return (managerUser.hierarchy || 0) > (targetUser.hierarchy || 0);
};

/**
 * Check if user can create projects
 * Only managers and admins can create projects
 */
const canCreateProject = (user) => {
  return user.role === 'manager' || user.role === 'admin';
};

/**
 * Check if user can edit/delete projects
 * Project creators and managers in same division with higher hierarchy can edit
 */
const canEditProject = (user, project, projectCreator) => {
  // Admin can edit anything
  if (user.role === 'admin') {
    return true;
  }

  // Project creator can edit their own project
  if (user.id === project.creator_id) {
    return true;
  }

  // Managers can edit projects in their division if they have higher hierarchy than creator
  if (user.role === 'manager' && projectCreator) {
    return user.division === projectCreator.division &&
           (user.hierarchy || 0) > (projectCreator.hierarchy || 0);
  }

  return false;
};

/**
 * Check if user can add members to projects
 * Only managers and project creators can add members
 */
const canAddProjectMembers = (user, project) => {
<<<<<<< HEAD
  const result = user.role === 'admin' || 
                 user.role === 'manager' || 
                 user.id === project.creator_id;
  
  return result;
=======
  return user.role === 'admin' ||
         user.role === 'manager' ||
         user.id === project.creator_id;
>>>>>>> 02a6839b
};

/**
 * Get users that a manager can see based on hierarchy and division
 * Uses Supabase for data access
 */
const getVisibleUsers = async (managerUser) => {
  try {
    // Admin can see all users
    if (managerUser.role === 'admin') {
      const { data: users, error } = await supabase
        .from('users')
        .select('id, name, email, role, hierarchy, division, department')
        .order('hierarchy', { ascending: false })
        .order('name');

      if (error) throw error;
      return users || [];
    }

    // Managers can see users in their division with lower hierarchy
    if (managerUser.role === 'manager') {
      const { data: users, error } = await supabase
        .from('users')
        .select('id, name, email, role, hierarchy, division, department')
        .eq('division', managerUser.division)
        .lt('hierarchy', managerUser.hierarchy || 0)
        .order('hierarchy', { ascending: false })
        .order('name');

      if (error) throw error;
      return users || [];
    }

    // Staff can only see themselves
    const { data: users, error } = await supabase
      .from('users')
      .select('id, name, email, role, hierarchy, division, department')
      .eq('id', managerUser.id);

    if (error) throw error;
    return users || [];
  } catch (error) {
    console.error('Error getting visible users:', error);
    return [];
  }
};

module.exports = {
  getEffectiveRole,
  canViewUserData,
  canCreateProject,
  canEditProject,
  canAddProjectMembers,
  getVisibleUsers
};<|MERGE_RESOLUTION|>--- conflicted
+++ resolved
@@ -3,23 +3,6 @@
 
 const getEffectiveRole = async (userId) => {
   try {
-<<<<<<< HEAD
-    // Get user role from the users table directly
-    const { data: users, error } = await supabase
-      .from('users')
-      .select('role, hierarchy, division, department')
-      .eq('id', userId)
-      .limit(1);
-    
-    if (error) {
-      console.error('Database query error:', error);
-      return { label: 'Staff', level: 1, hierarchy: 1, division: null, department: null };
-    }
-    
-    const user = users?.[0];
-    if (!user) {
-      return { label: 'Staff', level: 1, hierarchy: 1, division: null, department: null };
-=======
     // Use Supabase instead of direct SQL connection
     const { data: user, error } = await supabase
       .from('users')
@@ -30,7 +13,6 @@
     if (error || !user) {
       console.error('Error getting user role from Supabase:', error);
       return { label: 'staff', level: 1, hierarchy: 1, division: null, department: null };
->>>>>>> 02a6839b
     }
 
     const role = user.role || 'staff';
@@ -136,17 +118,9 @@
  * Only managers and project creators can add members
  */
 const canAddProjectMembers = (user, project) => {
-<<<<<<< HEAD
-  const result = user.role === 'admin' || 
-                 user.role === 'manager' || 
-                 user.id === project.creator_id;
-  
-  return result;
-=======
   return user.role === 'admin' ||
          user.role === 'manager' ||
          user.id === project.creator_id;
->>>>>>> 02a6839b
 };
 
 /**
