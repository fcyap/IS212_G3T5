--- conflicted
+++ resolved
@@ -54,26 +54,22 @@
 
     console.log('Getting user role...');
     const role = await getEffectiveRole(sql, user.id);
-<<<<<<< HEAD
     console.log('Login successful for user:', user.id);
-    return res.json({ 
-      user: { 
-        id: user.id, 
-        email: user.email, 
+    const payload = {
+      user: {
+        id: user.id,
+        email: user.email,
         name: user.name,
         role: user.role,
         hierarchy: user.hierarchy,
         division: user.division,
         department: user.department
-      }, 
-      role, 
-      expiresAt 
-    });
-=======
-    const payload = { user: { id: user.id, email: user.email }, role, expiresAt };
+      },
+      role,
+      expiresAt
+    };
     console.log('[Auth] /auth/login success', payload);
     return res.json(payload);
->>>>>>> 330d99cc
   } catch (e) {
     console.error('POST /auth/login error:', e);  // <-- log root cause
     console.error('Error stack:', e.stack);
@@ -225,12 +221,11 @@
         maxAge: 15 * 60 * 1000,
         path: '/',
       });
-      
-<<<<<<< HEAD
+
       console.log('SUPABASE: Login successful for user:', users.id);
-      return res.json({ 
-        user: { 
-          id: users.id, 
+      const loginPayload = {
+        user: {
+          id: users.id,
           email: users.email,
           name: users.name,
           role: users.role,
@@ -238,11 +233,7 @@
           division: users.division,
           department: users.department
         },
-=======
-      const loginPayload = {
-        user: { id: users.id, email: users.email },
->>>>>>> 330d99cc
-        role: { label: users.role || 'Staff', level: 1 },
+        role: { label: users.role || 'staff', level: users.role === 'admin' ? 3 : users.role === 'manager' ? 2 : 1 },
         expiresAt
       };
       console.log('[Auth] /auth/supabase-login success', loginPayload);
