--- conflicted
+++ resolved
@@ -5,13 +5,8 @@
 const { createSession, deleteSession } = require('../auth/sessions');
 const { getEffectiveRole } = require('../auth/roles');
 const { cookieName } = require('../middleware/auth');
-<<<<<<< HEAD
-const { authMiddleware } = require('../middleware/auth'); // <-- add this
-const { supabase } = require('../supabase-client');
-=======
 const { authMiddleware } = require('../middleware/auth');
 const supabase = require('../utils/supabase');
->>>>>>> 02a6839b
 
 function authRoutes() {
   const router = express.Router();
@@ -26,26 +21,13 @@
     }
 
     console.log('Querying database for user...');
-<<<<<<< HEAD
-    const { data: users, error } = await supabase
-=======
     // Use Supabase instead of raw Postgres
     const { data: users, error: userError } = await supabase
->>>>>>> 02a6839b
       .from('users')
       .select('id, email, password_hash, name, role, hierarchy, division, department')
       .ilike('email', email)
       .limit(1);
-<<<<<<< HEAD
-    
-    if (error) {
-      console.error('Database query error:', error);
-      return res.status(500).json({ error: 'Database query failed' });
-    }
-    
-=======
-
->>>>>>> 02a6839b
+
     const user = users?.[0];
     console.log('User found:', user ? 'Yes' : 'No');
 
@@ -63,11 +45,7 @@
     }
 
     console.log('Creating session...');
-<<<<<<< HEAD
-    const { token, expiresAt } = await createSession(user.id);
-=======
     const { token, expiresAt } = await createSession(null, user.id);
->>>>>>> 02a6839b
     res.cookie(cookieName, token, {
       httpOnly: true,
       sameSite: 'lax',
@@ -115,19 +93,6 @@
       }
 
       console.log('DEBUG: Testing database connection...');
-<<<<<<< HEAD
-      
-      // Test database connection first
-      const { data: testQuery, error: testError } = await supabase
-        .from('users')
-        .select('id')
-        .limit(1);
-      console.log('DEBUG: Database connection OK:', testQuery);
-      
-      // Try to find user
-      console.log('DEBUG: Looking for user with email:', email);
-      const { data: users, error: usersError } = await supabase
-=======
 
       // Test database connection first using Supabase
       const { data: testData, error: testError } = await supabase
@@ -139,20 +104,13 @@
       // Try to find user
       console.log('DEBUG: Looking for user with email:', email);
       const { data: users, error: userError } = await supabase
->>>>>>> 02a6839b
         .from('users')
         .select('id, email, password_hash, role')
         .ilike('email', email)
         .limit(1);
-<<<<<<< HEAD
-      
+
       console.log('DEBUG: User query result:', users);
-      
-=======
-
-      console.log('DEBUG: User query result:', users);
-
->>>>>>> 02a6839b
+
       if (!users || users.length === 0) {
         console.log('DEBUG: No user found');
         return res.status(401).json({ error: 'User not found' });
@@ -196,11 +154,7 @@
 
   router.post('/logout', async (req, res) => {
     const token = req.cookies?.[cookieName];
-<<<<<<< HEAD
-    if (token) await deleteSession(token);
-=======
     if (token) await deleteSession(null, token);
->>>>>>> 02a6839b
     res.clearCookie(cookieName, { path: '/' });
     return res.json({ ok: true });
   });
@@ -302,40 +256,20 @@
   router.get('/me', authMiddleware(), async (req, res) => {
     try {
       const { session } = res.locals;
-<<<<<<< HEAD
-      
-      // Get complete user information
-      const { data: users, error } = await supabase
-=======
 
       // Get complete user information using Supabase
       const { data: users, error: userError } = await supabase
->>>>>>> 02a6839b
         .from('users')
         .select('id, email, name, role, hierarchy, division, department')
         .eq('id', session.user_id)
         .limit(1);
-<<<<<<< HEAD
-      
-      if (error) {
-        console.error('Database query error:', error);
-        return res.status(500).json({ error: 'Database query failed' });
-      }
-      
-=======
-
->>>>>>> 02a6839b
+
       const user = users?.[0];
       if (!user) {
         return res.status(404).json({ error: 'User not found' });
       }
-<<<<<<< HEAD
-      
-      const role = await getEffectiveRole(session.user_id);
-=======
 
       const role = await getEffectiveRole(null, session.user_id);
->>>>>>> 02a6839b
       return res.json({
         user: {
           id: user.id,
