// src/middleware/auth.js
const { getSession, touchSession, deleteSession } = require('../auth/sessions');

const cookieName = process.env.SESSION_COOKIE_NAME || 'spm_session';

<<<<<<< HEAD
const authMiddleware = () => async (req, res, next) => {
  const token = req.cookies?.[cookieName];
  console.log('authMiddleware - cookieName:', cookieName);
  console.log('authMiddleware - cookies:', req.cookies);
  console.log('authMiddleware - token:', token);
  
  if (!token) return res.status(401).json({ error: 'Unauthenticated' });

  const session = await getSession(token);
  console.log('authMiddleware - session:', session);
  
  if (!session) return res.status(401).json({ error: 'Invalid session' });
=======
const buildUserFromSession = (session) => ({
  id: session.user_id,
  email: session.email,
});

const authMiddleware = () => async (req, res, next) => {
  const token = req.cookies?.[cookieName];
  if (!token) {
    return res.status(401).json({ error: 'Unauthenticated' });
  }

  const session = await getSession(null, token);
  if (!session) {
    await deleteSession(null, token).catch(() => {});
    return res.status(401).json({ error: 'Invalid session' });
  }
>>>>>>> 02a6839b

  if (new Date(session.expires_at).getTime() < Date.now()) {
    await deleteSession(null, token).catch(() => {});
    return res.status(401).json({ error: 'Session expired' });
  }

<<<<<<< HEAD
  // Rolling idle timeout: extend on each request
  const newExpiry = await touchSession(token);
  res.locals.sessionToken = token;
  res.locals.session = session;
  res.locals.newExpiry = newExpiry;
  console.log('authMiddleware - session set in res.locals:', res.locals.session);
=======
  const newExpiry = await touchSession(null, token);
  res.locals.sessionToken = token;
  res.locals.session = session;
  res.locals.newExpiry = newExpiry;
  req.user = buildUserFromSession(session);
  next();
};

const optionalAuthMiddleware = () => async (req, res, next) => {
  const token = req.cookies?.[cookieName];
  if (!token) return next();
  try {
    const session = await getSession(null, token);
    if (!session) return next();
    if (new Date(session.expires_at).getTime() < Date.now()) return next();
    res.locals.sessionToken = token;
    res.locals.session = session;
    res.locals.newExpiry = await touchSession(null, token);
    req.user = buildUserFromSession(session);
  } catch (err) {
    console.error('[optionalAuthMiddleware] error', err);
  }
>>>>>>> 02a6839b
  next();
};

module.exports = { authMiddleware, optionalAuthMiddleware, cookieName };<|MERGE_RESOLUTION|>--- conflicted
+++ resolved
@@ -3,20 +3,6 @@
 
 const cookieName = process.env.SESSION_COOKIE_NAME || 'spm_session';
 
-<<<<<<< HEAD
-const authMiddleware = () => async (req, res, next) => {
-  const token = req.cookies?.[cookieName];
-  console.log('authMiddleware - cookieName:', cookieName);
-  console.log('authMiddleware - cookies:', req.cookies);
-  console.log('authMiddleware - token:', token);
-  
-  if (!token) return res.status(401).json({ error: 'Unauthenticated' });
-
-  const session = await getSession(token);
-  console.log('authMiddleware - session:', session);
-  
-  if (!session) return res.status(401).json({ error: 'Invalid session' });
-=======
 const buildUserFromSession = (session) => ({
   id: session.user_id,
   email: session.email,
@@ -33,21 +19,12 @@
     await deleteSession(null, token).catch(() => {});
     return res.status(401).json({ error: 'Invalid session' });
   }
->>>>>>> 02a6839b
 
   if (new Date(session.expires_at).getTime() < Date.now()) {
     await deleteSession(null, token).catch(() => {});
     return res.status(401).json({ error: 'Session expired' });
   }
 
-<<<<<<< HEAD
-  // Rolling idle timeout: extend on each request
-  const newExpiry = await touchSession(token);
-  res.locals.sessionToken = token;
-  res.locals.session = session;
-  res.locals.newExpiry = newExpiry;
-  console.log('authMiddleware - session set in res.locals:', res.locals.session);
-=======
   const newExpiry = await touchSession(null, token);
   res.locals.sessionToken = token;
   res.locals.session = session;
@@ -70,7 +47,6 @@
   } catch (err) {
     console.error('[optionalAuthMiddleware] error', err);
   }
->>>>>>> 02a6839b
   next();
 };
 
