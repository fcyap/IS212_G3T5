--- conflicted
+++ resolved
@@ -1,20 +1,20 @@
 const projectRepository = require('../repository/projectRepository');
-<<<<<<< HEAD
 const supabase = require('../utils/supabase');
-=======
 const userRepository = require('../repository/userRepository');
->>>>>>> 8b8a3774
 
 /**
  * Project Service - Contains business logic for project operations
  * This layer orchestrates data from repositories and applies business rules
  */
 class ProjectService {
-
-  /**
-   * Get all projects for a user (creator or member)
-   */
-<<<<<<< HEAD
+  /**
+   * Create a new project
+   * @param {Object} projectData - The project data
+   * @param {string} projectData.name - Project name
+   * @param {string} projectData.description - Project description
+   * @param {Array} projectData.user_ids - Array of user IDs in the project
+   * @returns {Object} Created project data or error
+   */
   async createProject(projectData) {
     try {
       const { name, description, user_ids = [], creator_id } = projectData;
@@ -23,16 +23,12 @@
       if (!name || !description) {
         throw new Error('Missing required fields: name and description are required');
       }
-=======
-  async getAllProjectsForUser(userId) {
-    // Get user to validate they exist
-    const user = await userRepository.getUserById(userId);
->>>>>>> 8b8a3774
-
-    // Get project IDs where user is a member
-    const memberProjectIds = await projectRepository.getProjectIdsForUser(userId);
-
-<<<<<<< HEAD
+
+      // Validate user_ids is an array
+      if (!Array.isArray(user_ids)) {
+        throw new Error('user_ids must be an array');
+      }
+
       // Validate creator_id
       if (!creator_id) {
         throw new Error('creator_id is required');
@@ -46,15 +42,10 @@
         status: 'active',
         updated_at: new Date().toISOString()
       };
-=======
-    // Get project IDs where user is creator
-    const creatorProjectIds = await projectRepository.getProjectIdsByCreator(userId);
->>>>>>> 8b8a3774
-
-    // Combine and deduplicate project IDs
-    const allProjectIds = [...new Set([...memberProjectIds, ...creatorProjectIds])];
-
-<<<<<<< HEAD
+
+      // Use repository to create project
+      const data = await projectRepository.create(project);
+
       // Add project members to project_members table
       if (user_ids.length > 0) {
         await this.addProjectMembers(data.id, user_ids, creator_id);
@@ -65,10 +56,68 @@
         project: data,
         message: 'Project created successfully'
       };
-=======
+
+    } catch (error) {
+      console.error('Error creating project:', error);
+      return {
+        success: false,
+        error: error.message,
+        message: 'Failed to create project'
+      };
+    }
+  }
+
+  /**
+   * Add project members to project_members table
+   * @param {number} projectId - The project ID
+   * @param {Array} userIds - Array of user IDs to add
+   * @param {number} creatorId - The creator ID (gets 'creator' role)
+   */
+  async addProjectMembers(projectId, userIds, creatorId) {
+    try {
+      // Ensure creator is included in the member list with creator role
+      const uniqueUserIds = [...new Set(userIds)];
+      if (!uniqueUserIds.includes(creatorId)) {
+        uniqueUserIds.push(creatorId);
+      }
+
+      const membersToAdd = uniqueUserIds.map(userId => ({
+        project_id: projectId,
+        user_id: userId,
+        member_role: userId === creatorId ? 'creator' : 'collaborator'
+      }));
+
+      const { error } = await supabase
+        .from('project_members')
+        .insert(membersToAdd);
+
+      if (error) {
+        throw new Error(`Failed to add project members: ${error.message}`);
+      }
+    } catch (error) {
+      console.error('Error adding project members:', error);
+      throw error;
+    }
+  }
+
+  /**
+   * Get all projects for a user (creator or member)
+   */
+  async getAllProjectsForUser(userId) {
+    // Get user to validate they exist
+    const user = await userRepository.getUserById(userId);
+
+    // Get project IDs where user is a member
+    const memberProjectIds = await projectRepository.getProjectIdsForUser(userId);
+
+    // Get project IDs where user is creator
+    const creatorProjectIds = await projectRepository.getProjectIdsByCreator(userId);
+
+    // Combine and deduplicate project IDs
+    const allProjectIds = [...new Set([...memberProjectIds, ...creatorProjectIds])];
+
     // Get project details for these IDs
     const userProjects = await projectRepository.getProjectsByIds(allProjectIds);
->>>>>>> 8b8a3774
 
     // Enhance projects with additional data
     const enhancedProjects = await Promise.all(userProjects.map(async (project) => {
@@ -76,52 +125,9 @@
         // Get task count
         const taskCount = await projectRepository.getTaskCountByProject(project.id);
 
-<<<<<<< HEAD
-  /**
-   * Add project members to project_members table
-   * @param {number} projectId - The project ID
-   * @param {Array} userIds - Array of user IDs to add
-   * @param {number} creatorId - The creator ID (gets 'creator' role)
-   */
-  async addProjectMembers(projectId, userIds, creatorId) {
-    try {
-      // Ensure creator is included in the member list with creator role
-      const uniqueUserIds = [...new Set(userIds)];
-      if (!uniqueUserIds.includes(creatorId)) {
-        uniqueUserIds.push(creatorId);
-      }
-
-      const membersToAdd = uniqueUserIds.map(userId => ({
-        project_id: projectId,
-        user_id: userId,
-        member_role: userId === creatorId ? 'creator' : 'collaborator'
-      }));
-
-      const { error } = await supabase
-        .from('project_members')
-        .insert(membersToAdd);
-
-      if (error) {
-        throw new Error(`Failed to add project members: ${error.message}`);
-      }
-    } catch (error) {
-      console.error('Error adding project members:', error);
-      throw error;
-    }
-  }
-
-  /**
-   * Get all projects
-   * @returns {Object} Array of projects or error
-   */
-  async getAllProjects() {
-    try {
-      const data = await projectRepository.findAll();
-=======
         // Get collaborator details including creator
         const members = await projectRepository.getProjectMembersWithDetails(project.id);
         const collaborators = members.map(member => member.users.name).join(', ');
->>>>>>> 8b8a3774
 
         return {
           ...project,
@@ -149,7 +155,6 @@
   }
 
   /**
-<<<<<<< HEAD
    * Update a project by ID
    * @param {number} projectId - The project ID
    * @param {Object} updateData - The data to update
@@ -224,7 +229,85 @@
         message: 'Failed to update project'
       };
     }
-=======
+  }
+
+  /**
+   * Delete a project
+   * @param {number} projectId - The project ID
+   * @returns {Object} Success message or error
+   */
+  async deleteProject(projectId) {
+    try {
+      if (!projectId) {
+        throw new Error('Project ID is required');
+      }
+
+      await projectRepository.delete(projectId);
+
+      return {
+        success: true,
+        message: 'Project deleted successfully'
+      };
+
+    } catch (error) {
+      console.error('Error deleting project:', error);
+      return {
+        success: false,
+        error: error.message,
+        message: 'Failed to delete project'
+      };
+    }
+  }
+
+  /**
+   * Add user to project
+   * @param {number} projectId - The project ID
+   * @param {number} userId - The user ID to add
+   * @returns {Object} Updated project data or error
+   */
+  async addUserToProject(projectId, userId) {
+    try {
+      if (!projectId || !userId) {
+        throw new Error('Project ID and User ID are required');
+      }
+
+      // Check if user is already in the project
+      const { data: existingMember, error: checkError } = await supabase
+        .from('project_members')
+        .select('user_id')
+        .eq('project_id', projectId)
+        .eq('user_id', userId)
+        .single();
+
+      if (checkError && checkError.code !== 'PGRST116') {
+        throw new Error(`Database error: ${checkError.message}`);
+      }
+
+      if (existingMember) {
+        return {
+          success: false,
+          error: 'User is already in the project',
+          message: 'User already exists in project'
+        };
+      }
+
+      // Add user to project_members table
+      await projectRepository.addUserToProject(projectId, userId);
+
+      // Return updated project data
+      return await this.getProjectById(projectId);
+
+    } catch (error) {
+      console.error('Error adding user to project:', error);
+      return {
+        success: false,
+        error: error.message,
+        message: 'Failed to add user to project'
+      };
+    }
+  }
+
+  /**
    * Get project members with roles
    */
   async getProjectMembers(projectId) {
@@ -241,7 +324,6 @@
       role: member.member_role,
       joined_at: member.added_at
     }));
->>>>>>> 8b8a3774
   }
 
   /**
@@ -253,55 +335,6 @@
     if (!hasPermission) {
       throw new Error('Only managers and creators can add members to the project');
     }
-<<<<<<< HEAD
-  }
-
-  /**
-   * Add user to project
-   * @param {number} projectId - The project ID
-   * @param {number} userId - The user ID to add
-   * @returns {Object} Updated project data or error
-   */
-  async addUserToProject(projectId, userId) {
-    try {
-      if (!projectId || !userId) {
-        throw new Error('Project ID and User ID are required');
-      }
-
-      // Check if user is already in the project
-      const { data: existingMember, error: checkError } = await supabase
-        .from('project_members')
-        .select('user_id')
-        .eq('project_id', projectId)
-        .eq('user_id', userId)
-        .single();
-
-      if (checkError && checkError.code !== 'PGRST116') {
-        throw new Error(`Database error: ${checkError.message}`);
-      }
-
-      if (existingMember) {
-        return {
-          success: false,
-          error: 'User is already in the project',
-          message: 'User already exists in project'
-        };
-      }
-
-      // Add user to project_members table
-      await projectRepository.addUserToProject(projectId, userId);
-
-      // Return updated project data
-      return await this.getProjectById(projectId);
-
-    } catch (error) {
-      console.error('Error adding user to project:', error);
-      return {
-        success: false,
-        error: error.message,
-        message: 'Failed to add user to project'
-      };
-=======
 
     // Add each user with specified role
     const addedMembers = [];
@@ -322,7 +355,6 @@
         console.error(`Error adding user ${userId} to project ${projectId}:`, error);
         throw error;
       }
->>>>>>> 8b8a3774
     }
 
     // Return updated project
@@ -332,8 +364,17 @@
   /**
    * Remove user from project
    */
-<<<<<<< HEAD
-  async removeUserFromProject(projectId, userId) {
+  async removeUserFromProject(projectId, userIdToRemove, requestingUserId) {
+    return await projectRepository.removeUserFromProject(projectId, userIdToRemove, requestingUserId);
+  }
+
+  /**
+   * Remove user from project
+   * @param {number} projectId - The project ID
+   * @param {number} userId - The user ID to remove
+   * @returns {Object} Updated project data or error
+   */
+  async removeUserFromProjectLegacy(projectId, userId) {
     try {
       if (!projectId || !userId) {
         throw new Error('Project ID and User ID are required');
@@ -364,9 +405,15 @@
 
       // Return updated project data
       return await this.getProjectById(projectId);
-=======
-  async removeUserFromProject(projectId, userIdToRemove, requestingUserId) {
-    return await projectRepository.removeUserFromProject(projectId, userIdToRemove, requestingUserId);
+
+    } catch (error) {
+      console.error('Error removing user from project:', error);
+      return {
+        success: false,
+        error: error.message,
+        message: 'Failed to remove user from project'
+      };
+    }
   }
 
   /**
@@ -381,7 +428,6 @@
 
     // Ensure project exists
     await projectRepository.getProjectById(projectId);
->>>>>>> 8b8a3774
 
     // Archive the project and its tasks
     return await projectRepository.archiveProject(projectId);
