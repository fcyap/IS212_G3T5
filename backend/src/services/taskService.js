--- conflicted
+++ resolved
@@ -781,40 +781,6 @@
         console.error('Failed to fetch deleter info:', err);
       }
     }
-<<<<<<< HEAD
-=======
-
-    // Delete all attachments associated with the task
-    try {
-      await taskAttachmentService.deleteByTaskId(taskId);
-    } catch (attachmentError) {
-      console.error('Failed to delete task attachments:', attachmentError);
-      // Continue with task deletion even if attachment deletion fails
-    }
-
-    // Delete all files from Supabase Storage
-    try {
-      await taskFilesService.deleteTaskFiles(taskId);
-    } catch (fileError) {
-      console.error('Failed to delete task files from Supabase:', fileError);
-      // Continue with task deletion even if file deletion fails
-    }
-
-    // Send deletion notifications before deleting the task
-    try {
-      await notificationService.createTaskDeletedNotification({
-        task: currentTask,
-        deleterId: requestingUserId,
-        deleterName: deleterName
-      });
-    } catch (notificationError) {
-      console.error('Failed to send task deletion notifications:', notificationError);
-      // Continue with task deletion even if notification fails
-    }
-
-    return await taskRepository.deleteTask(taskId);
-  }
->>>>>>> 3052397a
 
     // Delete all attachments associated with the task
     try {
