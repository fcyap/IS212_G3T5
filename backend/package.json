{
  "name": "backend",
  "version": "1.0.0",
  "main": "index.js",
  "scripts": {
    "start": "node src/index.js",
    "dev": "nodemon src/index.js",
    "test": "jest",
    "test:watch": "jest --watch",
    "test:coverage": "jest --coverage"
  },
  "keywords": [],
  "author": "",
  "license": "ISC",
  "description": "",
  "dependencies": {
    "@supabase/supabase-js": "^2.57.4",
    "bcryptjs": "^3.0.2",
    "chalk": "^5.6.2",
<<<<<<< HEAD
=======
    "cookie-parser": "^1.4.7",
>>>>>>> efd889ff
    "cors": "^2.8.5",
    "dotenv": "^17.2.2",
    "env": "^0.0.2",
    "express": "^5.1.0",
    "morgan": "^1.10.1"
  },
  "devDependencies": {
    "concurrently": "^9.2.1",
    "eslint": "^9.35.0",
    "jest": "^30.1.3",
    "nodemon": "^3.1.10",
    "supertest": "^7.1.4"
  }
}<|MERGE_RESOLUTION|>--- conflicted
+++ resolved
@@ -17,10 +17,7 @@
     "@supabase/supabase-js": "^2.57.4",
     "bcryptjs": "^3.0.2",
     "chalk": "^5.6.2",
-<<<<<<< HEAD
-=======
     "cookie-parser": "^1.4.7",
->>>>>>> efd889ff
     "cors": "^2.8.5",
     "dotenv": "^17.2.2",
     "env": "^0.0.2",
