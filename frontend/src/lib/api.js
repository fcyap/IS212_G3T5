--- conflicted
+++ resolved
@@ -5,6 +5,7 @@
   async getAllProjects() {
     const response = await fetch(`${API_BASE_URL}/api/projects`, {
       credentials: 'include', // Include cookies for authentication
+      credentials: 'include', // Include cookies for authentication
     });
     if (!response.ok) {
       throw new Error(`Failed to fetch projects: ${response.statusText}`);
@@ -18,6 +19,7 @@
 
   async getProjectById(id) {
     const response = await fetch(`${API_BASE_URL}/api/projects/${id}`, {
+      credentials: 'include', // Include cookies for authentication
       credentials: 'include', // Include cookies for authentication
     });
     if (!response.ok) {
@@ -41,6 +43,7 @@
         'Content-Type': 'application/json',
       },
       credentials: 'include', // Include cookies for authentication
+      credentials: 'include', // Include cookies for authentication
       body: JSON.stringify(backendData),
     });
     
@@ -76,6 +79,7 @@
     const response = await fetch(`${API_BASE_URL}/api/projects/${id}`, {
       method: 'DELETE',
       credentials: 'include', // Include cookies for authentication
+      credentials: 'include', // Include cookies for authentication
     });
 
     if (!response.ok) {
@@ -86,6 +90,7 @@
 
   async getProjectMembers(projectId) {
     const response = await fetch(`${API_BASE_URL}/api/projects/${projectId}/members`, {
+      credentials: 'include', // Include cookies for authentication
       credentials: 'include', // Include cookies for authentication
     });
     if (!response.ok) {
@@ -102,6 +107,7 @@
     const response = await fetch(`${API_BASE_URL}/api/projects/${projectId}/archive`, {
       method: 'PATCH',
       credentials: 'include', // Include cookies for authentication
+      credentials: 'include', // Include cookies for authentication
     });
 
     if (!response.ok) {
@@ -121,6 +127,7 @@
         'Content-Type': 'application/json',
       },
       credentials: 'include', // Include cookies for authentication
+      credentials: 'include', // Include cookies for authentication
       body: JSON.stringify({ userIds: [userId] }),
     });
 
@@ -133,6 +140,7 @@
   async removeUserFromProject(projectId, userId) {
     const response = await fetch(`${API_BASE_URL}/api/projects/${projectId}/members/${userId}`, {
       method: 'DELETE',
+      credentials: 'include', // Include cookies for authentication
       credentials: 'include', // Include cookies for authentication
     });
 
@@ -169,6 +177,7 @@
     const url = `${API_BASE_URL}/api/projects/${projectId}/tasks${queryParams.toString() ? '?' + queryParams.toString() : ''}`;
     const response = await fetch(url, {
       credentials: 'include', // Include cookies for authentication
+      credentials: 'include', // Include cookies for authentication
     });
 
     if (!response.ok) {
@@ -184,6 +193,7 @@
 
   async getTaskById(projectId, taskId) {
     const response = await fetch(`${API_BASE_URL}/api/projects/${projectId}/tasks/${taskId}`, {
+      credentials: 'include', // Include cookies for authentication
       credentials: 'include', // Include cookies for authentication
     });
     if (!response.ok) {
@@ -203,6 +213,7 @@
         'Content-Type': 'application/json',
       },
       credentials: 'include', // Include cookies for authentication
+      credentials: 'include', // Include cookies for authentication
       body: JSON.stringify(taskData),
     });
 
@@ -224,6 +235,7 @@
         'Content-Type': 'application/json',
       },
       credentials: 'include', // Include cookies for authentication
+      credentials: 'include', // Include cookies for authentication
       body: JSON.stringify(taskData),
     });
 
@@ -242,6 +254,7 @@
     const response = await fetch(`${API_BASE_URL}/api/tasks/${taskId}`, {
       method: 'DELETE',
       credentials: 'include', // Include cookies for authentication
+      credentials: 'include', // Include cookies for authentication
     });
 
     if (!response.ok) {
@@ -256,6 +269,9 @@
   }
 
   async getTaskStats(projectId) {
+    const response = await fetch(`${API_BASE_URL}/api/projects/${projectId}/tasks/stats`, {
+      credentials: 'include', // Include cookies for authentication
+    });
     const response = await fetch(`${API_BASE_URL}/api/projects/${projectId}/tasks/stats`, {
       credentials: 'include', // Include cookies for authentication
     });
@@ -339,45 +355,6 @@
   }
 }
 
-<<<<<<< HEAD
-=======
-    const data = await response.json();
-    if (!data.success) {
-      throw new Error(data.message || 'Failed to fetch notifications');
-    return data.notifications;
-  }
-
-  async markAsRead(notificationId) {
-    const response = await fetch(`${API_BASE_URL}/api/notifications/${notificationId}/read`, {
-      method: 'PATCH',
-      credentials: 'include',
-    });
-    if (!response.ok) {
-      throw new Error(`Failed to mark notification as read: ${response.statusText}`);
-    }
-    const data = await response.json();
-    if (!data.success) {
-      throw new Error(data.message || 'Failed to mark notification as read');
-    }
-    return data.notification;
-  }
-
-  async markAllAsRead() {
-    const response = await fetch(`${API_BASE_URL}/api/notifications/mark-all-read`, {
-      method: 'PATCH',
-      credentials: 'include',
-    });
-    if (!response.ok) {
-      throw new Error(`Failed to mark all notifications as read: ${response.statusText}`);
-    }
-    const data = await response.json();
-    if (!data.success) {
-      throw new Error(data.message || 'Failed to mark all notifications as read');
-    }
-    return data;
-  }
-}
->>>>>>> 77017a73
 
 export const projectService = new ProjectService();
 export const projectTasksService = new ProjectTasksService();
