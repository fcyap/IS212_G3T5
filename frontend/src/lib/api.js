// API service for communicating with the backend
import { getCsrfToken } from './csrf';

const API_BASE_URL = process.env.NEXT_PUBLIC_API_URL || 'http://localhost:3001';

class ProjectService {
  async getAllProjects() {
    const response = await fetch(`${API_BASE_URL}/api/projects`, {
      credentials: 'include', // Include cookies for authentication
    });
    if (!response.ok) {
      throw new Error(`Failed to fetch projects: ${response.statusText}`);
    }
    const data = await response.json();
    if (!data.success) {
      throw new Error(data.message || 'Failed to fetch projects');
    }
    return data.projects; // Return just the projects array
  }

  async getProjectById(id) {
    const response = await fetch(`${API_BASE_URL}/api/projects/${id}`, {
      credentials: 'include', // Include cookies for authentication
    });
    if (!response.ok) {
      throw new Error(`Failed to fetch project ${id}: ${response.statusText}`);
    }
    return response.json();
  }

  async createProject(projectData) {
    // Transform the data to match backend expectations
    const backendData = {
      name: projectData.project_name,
      description: projectData.description,
      user_ids: projectData.user_ids,
      creator_id: projectData.creator_id
    };

    const csrfToken = await getCsrfToken();
    const response = await fetch(`${API_BASE_URL}/api/projects`, {
      method: 'POST',
      headers: {
        'Content-Type': 'application/json',
        'x-csrf-token': csrfToken,
      },
<<<<<<< HEAD
      credentials: 'include', // Include cookies for authentication
=======
      credentials: 'include',
>>>>>>> 6c780e07
      body: JSON.stringify(backendData),
    });

    if (!response.ok) {
      const errorData = await response.json();
      throw new Error(errorData.message || `Failed to create project: ${response.statusText}`);
    }
    const data = await response.json();
    if (!data.success) {
      throw new Error(data.message || 'Failed to create project');
    }
    return data.project; // Return just the project object
  }

  async updateProject(id, projectData) {
    const csrfToken = await getCsrfToken();
    const response = await fetch(`${API_BASE_URL}/api/projects/${id}`, {
      method: 'PUT',
      headers: {
        'Content-Type': 'application/json',
        'x-csrf-token': csrfToken,
      },
      credentials: 'include', // Include cookies for authentication
      body: JSON.stringify(projectData),
    });

    if (!response.ok) {
      const errorData = await response.json().catch(() => ({ error: response.statusText }));
      throw new Error(errorData.error || `Failed to update project ${id}: ${response.statusText}`);
    }
    return response.json();
  }

  async deleteProject(id) {
    const csrfToken = await getCsrfToken();
    const response = await fetch(`${API_BASE_URL}/api/projects/${id}`, {
      method: 'DELETE',
<<<<<<< HEAD
      credentials: 'include', // Include cookies for authentication
=======
      headers: {
        'x-csrf-token': csrfToken,
      },
      credentials: 'include',
>>>>>>> 6c780e07
    });

    if (!response.ok) {
      throw new Error(`Failed to delete project ${id}: ${response.statusText}`);
    }
    return response.json();
  }

  async getProjectMembers(projectId) {
    const response = await fetch(`${API_BASE_URL}/api/projects/${projectId}/members`, {
      credentials: 'include', // Include cookies for authentication
    });
    if (!response.ok) {
      throw new Error(`Failed to fetch members for project ${projectId}: ${response.statusText}`);
    }
    const data = await response.json();
    if (!data.success) {
      throw new Error(data.message || 'Failed to fetch project members');
    }
    return data.members;
  }

  async archiveProject(projectId) {
    const csrfToken = await getCsrfToken();
    const response = await fetch(`${API_BASE_URL}/api/projects/${projectId}/archive`, {
      method: 'PATCH',
<<<<<<< HEAD
      credentials: 'include', // Include cookies for authentication
=======
      headers: {
        'x-csrf-token': csrfToken,
      },
      credentials: 'include',
>>>>>>> 6c780e07
    });

    if (!response.ok) {
      throw new Error(`Failed to archive project ${projectId}: ${response.statusText}`);
    }
    const data = await response.json();
    if (!data.success) {
      throw new Error(data.message || 'Failed to archive project');
    }
    return data.project;
  }

  async addUserToProject(projectId, userId) {
    const csrfToken = await getCsrfToken();
    const response = await fetch(`${API_BASE_URL}/api/projects/${projectId}/members`, {
      method: 'POST',
      headers: {
        'Content-Type': 'application/json',
        'x-csrf-token': csrfToken,
      },
<<<<<<< HEAD
      credentials: 'include', // Include cookies for authentication
=======
      credentials: 'include',
>>>>>>> 6c780e07
      body: JSON.stringify({ userIds: [userId] }),
    });

    if (!response.ok) {
      throw new Error(`Failed to add user ${userId} to project ${projectId}: ${response.statusText}`);
    }
    return response.json();
  }

  async removeUserFromProject(projectId, userId) {
    const csrfToken = await getCsrfToken();
    const response = await fetch(`${API_BASE_URL}/api/projects/${projectId}/members/${userId}`, {
      method: 'DELETE',
<<<<<<< HEAD
      credentials: 'include', // Include cookies for authentication
=======
      headers: {
        'x-csrf-token': csrfToken,
      },
      credentials: 'include',
>>>>>>> 6c780e07
    });

    if (!response.ok) {
      throw new Error(`Failed to remove user ${userId} from project ${projectId}: ${response.statusText}`);
    }
    return response.json();
  }
}

class ProjectTasksService {
  async getProjectTasks(projectId, options = {}) {
    const queryParams = new URLSearchParams();

    // Add filters
    if (options.filters) {
      if (options.filters.status) queryParams.append('status', options.filters.status);
      if (options.filters.assignedTo) queryParams.append('assignedTo', options.filters.assignedTo);
      if (options.filters.priority) queryParams.append('priority', options.filters.priority);
    }

    // Add pagination
    if (options.pagination) {
      if (options.pagination.page) queryParams.append('page', options.pagination.page);
      if (options.pagination.limit) queryParams.append('limit', options.pagination.limit);
    }

    // Add sorting
    if (options.sorting) {
      if (options.sorting.sortBy) queryParams.append('sortBy', options.sorting.sortBy);
      if (options.sorting.sortOrder) queryParams.append('sortOrder', options.sorting.sortOrder);
    }

    const url = `${API_BASE_URL}/api/projects/${projectId}/tasks${queryParams.toString() ? '?' + queryParams.toString() : ''}`;
    const response = await fetch(url, {
      credentials: 'include', // Include cookies for authentication
    });

    if (!response.ok) {
      throw new Error(`Failed to fetch tasks for project ${projectId}: ${response.statusText}`);
    }

    const data = await response.json();
    if (!data.success) {
      throw new Error(data.message || 'Failed to fetch project tasks');
    }
    return data.tasks; // Return just the tasks array
  }

  async getTaskById(projectId, taskId) {
    const response = await fetch(`${API_BASE_URL}/api/projects/${projectId}/tasks/${taskId}`, {
      credentials: 'include', // Include cookies for authentication
    });
    if (!response.ok) {
      throw new Error(`Failed to fetch task ${taskId}: ${response.statusText}`);
    }
    const data = await response.json();
    if (!data.success) {
      throw new Error(data.message || 'Failed to fetch task');
    }
    return data.task;
  }

  async createTask(projectId, taskData) {
    const csrfToken = await getCsrfToken();
    const response = await fetch(`${API_BASE_URL}/api/projects/${projectId}/tasks`, {
      method: 'POST',
      headers: {
        'Content-Type': 'application/json',
        'x-csrf-token': csrfToken,
      },
<<<<<<< HEAD
      credentials: 'include', // Include cookies for authentication
=======
      credentials: 'include',
>>>>>>> 6c780e07
      body: JSON.stringify(taskData),
    });

    if (!response.ok) {
      const errorData = await response.json();
      throw new Error(errorData.message || `Failed to create task: ${response.statusText}`);
    }
    const data = await response.json();
    if (!data.success) {
      throw new Error(data.message || 'Failed to create task');
    }
    return data.task;
  }

  async updateTask(taskId, taskData) {
    const csrfToken = await getCsrfToken();
    const response = await fetch(`${API_BASE_URL}/api/tasks/${taskId}`, {
      method: 'PUT',
      headers: {
        'Content-Type': 'application/json',
        'x-csrf-token': csrfToken,
      },
<<<<<<< HEAD
      credentials: 'include', // Include cookies for authentication
=======
      credentials: 'include',
>>>>>>> 6c780e07
      body: JSON.stringify(taskData),
    });

    if (!response.ok) {
      const errorData = await response.json();
      throw new Error(errorData.message || `Failed to update task: ${response.statusText}`);
    }
    const data = await response.json();
    if (!data.success) {
      throw new Error(data.message || 'Failed to update task');
    }
    return data.task;
  }

  async deleteTask(taskId) {
    const csrfToken = await getCsrfToken();
    const response = await fetch(`${API_BASE_URL}/api/tasks/${taskId}`, {
      method: 'DELETE',
<<<<<<< HEAD
      credentials: 'include', // Include cookies for authentication
=======
      headers: {
        'x-csrf-token': csrfToken,
      },
      credentials: 'include',
>>>>>>> 6c780e07
    });

    if (!response.ok) {
      const errorData = await response.json();
      throw new Error(errorData.message || `Failed to delete task: ${response.statusText}`);
    }
    const data = await response.json();
    if (!data.success) {
      throw new Error(data.message || 'Failed to delete task');
    }
    return data;
  }

  async getTaskStats(projectId) {
    const response = await fetch(`${API_BASE_URL}/api/projects/${projectId}/tasks/stats`, {
      credentials: 'include', // Include cookies for authentication
    });
    if (!response.ok) {
      throw new Error(`Failed to fetch task stats for project ${projectId}: ${response.statusText}`);
    }
    const data = await response.json();
    if (!data.success) {
      throw new Error(data.message || 'Failed to fetch task stats');
    }
    return data.stats;
  }

  async getAllTasks(options = {}) {
    const queryParams = new URLSearchParams();

    // Add filters
    if (options.filters) {
      if (options.filters.status) queryParams.append('status', options.filters.status);
      if (options.filters.project_id) queryParams.append('project_id', options.filters.project_id);
      if (options.filters.assigned_to) queryParams.append('assigned_to', options.filters.assigned_to);
      if (options.filters.priority) queryParams.append('priority', options.filters.priority);
    }

    // Add pagination
    if (options.pagination) {
      if (options.pagination.page) queryParams.append('page', options.pagination.page);
      if (options.pagination.limit) queryParams.append('limit', options.pagination.limit);
    }

    // Add sorting
    if (options.sorting) {
      if (options.sorting.sortBy) queryParams.append('sortBy', options.sorting.sortBy);
      if (options.sorting.sortOrder) queryParams.append('sortOrder', options.sorting.sortOrder);
    }

    const url = `${API_BASE_URL}/api/tasks${queryParams.toString() ? '?' + queryParams.toString() : ''}`;
    const response = await fetch(url, {
      credentials: 'include', // Include cookies for authentication
    });

    if (!response.ok) {
      throw new Error(`Failed to fetch all tasks: ${response.statusText}`);
    }

    const data = await response.json();
    if (!data.success) {
      throw new Error(data.message || 'Failed to fetch tasks');
    }
    return data.tasks;
  }
}

class UserService {
  async getUserById(id) {
    const response = await fetch(`${API_BASE_URL}/api/users/${id}`, {
      credentials: 'include', // Include cookies for authentication
    });
    if (!response.ok) {
      throw new Error(`Failed to fetch user ${id}: ${response.statusText}`);
    }
    const data = await response.json();
    if (!data.success) {
      throw new Error(data.message || 'Failed to fetch user');
    }
    return data.user;
  }

  async getAllUsers() {
    const response = await fetch(`${API_BASE_URL}/api/users`, {
      credentials: 'include', // Include cookies for authentication
    });
    if (!response.ok) {
      throw new Error(`Failed to fetch users: ${response.statusText}`);
    }
    const data = await response.json();
    if (!data.success) {
      throw new Error(data.message || 'Failed to fetch users');
    }
    return data.users;
  }
}


export const projectService = new ProjectService();
export const projectTasksService = new ProjectTasksService();
export const userService = new UserService();<|MERGE_RESOLUTION|>--- conflicted
+++ resolved
@@ -44,11 +44,7 @@
         'Content-Type': 'application/json',
         'x-csrf-token': csrfToken,
       },
-<<<<<<< HEAD
-      credentials: 'include', // Include cookies for authentication
-=======
-      credentials: 'include',
->>>>>>> 6c780e07
+      credentials: 'include',
       body: JSON.stringify(backendData),
     });
 
@@ -86,14 +82,10 @@
     const csrfToken = await getCsrfToken();
     const response = await fetch(`${API_BASE_URL}/api/projects/${id}`, {
       method: 'DELETE',
-<<<<<<< HEAD
-      credentials: 'include', // Include cookies for authentication
-=======
-      headers: {
-        'x-csrf-token': csrfToken,
-      },
-      credentials: 'include',
->>>>>>> 6c780e07
+      headers: {
+        'x-csrf-token': csrfToken,
+      },
+      credentials: 'include',
     });
 
     if (!response.ok) {
@@ -120,14 +112,10 @@
     const csrfToken = await getCsrfToken();
     const response = await fetch(`${API_BASE_URL}/api/projects/${projectId}/archive`, {
       method: 'PATCH',
-<<<<<<< HEAD
-      credentials: 'include', // Include cookies for authentication
-=======
-      headers: {
-        'x-csrf-token': csrfToken,
-      },
-      credentials: 'include',
->>>>>>> 6c780e07
+      headers: {
+        'x-csrf-token': csrfToken,
+      },
+      credentials: 'include',
     });
 
     if (!response.ok) {
@@ -148,11 +136,7 @@
         'Content-Type': 'application/json',
         'x-csrf-token': csrfToken,
       },
-<<<<<<< HEAD
-      credentials: 'include', // Include cookies for authentication
-=======
-      credentials: 'include',
->>>>>>> 6c780e07
+      credentials: 'include',
       body: JSON.stringify({ userIds: [userId] }),
     });
 
@@ -166,14 +150,10 @@
     const csrfToken = await getCsrfToken();
     const response = await fetch(`${API_BASE_URL}/api/projects/${projectId}/members/${userId}`, {
       method: 'DELETE',
-<<<<<<< HEAD
-      credentials: 'include', // Include cookies for authentication
-=======
-      headers: {
-        'x-csrf-token': csrfToken,
-      },
-      credentials: 'include',
->>>>>>> 6c780e07
+      headers: {
+        'x-csrf-token': csrfToken,
+      },
+      credentials: 'include',
     });
 
     if (!response.ok) {
@@ -244,11 +224,7 @@
         'Content-Type': 'application/json',
         'x-csrf-token': csrfToken,
       },
-<<<<<<< HEAD
-      credentials: 'include', // Include cookies for authentication
-=======
-      credentials: 'include',
->>>>>>> 6c780e07
+      credentials: 'include',
       body: JSON.stringify(taskData),
     });
 
@@ -271,11 +247,7 @@
         'Content-Type': 'application/json',
         'x-csrf-token': csrfToken,
       },
-<<<<<<< HEAD
-      credentials: 'include', // Include cookies for authentication
-=======
-      credentials: 'include',
->>>>>>> 6c780e07
+      credentials: 'include',
       body: JSON.stringify(taskData),
     });
 
@@ -294,14 +266,10 @@
     const csrfToken = await getCsrfToken();
     const response = await fetch(`${API_BASE_URL}/api/tasks/${taskId}`, {
       method: 'DELETE',
-<<<<<<< HEAD
-      credentials: 'include', // Include cookies for authentication
-=======
-      headers: {
-        'x-csrf-token': csrfToken,
-      },
-      credentials: 'include',
->>>>>>> 6c780e07
+      headers: {
+        'x-csrf-token': csrfToken,
+      },
+      credentials: 'include',
     });
 
     if (!response.ok) {
