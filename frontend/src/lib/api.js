--- conflicted
+++ resolved
@@ -130,7 +130,6 @@
   }
 }
 
-<<<<<<< HEAD
 class ProjectTasksService {
   async getProjectTasks(projectId, options = {}) {
     const queryParams = new URLSearchParams();
@@ -283,7 +282,9 @@
       throw new Error(data.message || 'Failed to fetch tasks');
     }
     return data.tasks;
-=======
+  }
+}
+
 class UserService {
   async getUserById(id) {
     const response = await fetch(`${API_BASE_URL}/api/users/${id}`);
@@ -307,13 +308,9 @@
       throw new Error(data.message || 'Failed to fetch users');
     }
     return data.users;
->>>>>>> ced49cb4
   }
 }
 
 export const projectService = new ProjectService();
-<<<<<<< HEAD
 export const projectTasksService = new ProjectTasksService();
-=======
-export const userService = new UserService();
->>>>>>> ced49cb4
+export const userService = new UserService();