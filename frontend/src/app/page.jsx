"use client";

<<<<<<< HEAD
import { useState } from "react"
import { SidebarNavigation } from "@/components/sidebar-navigation"
import { ProjectHeader } from "@/components/project-header"
import { KanbanBoard } from "@/components/kanban-board"
import { ProjectsList } from "@/components/projects-list"
import { ProjectDetails } from "@/components/project-details"
import { CommentBox } from "@/components/task-comment/task-comment"
import { CommentItem } from "@/components/task-comment/task-comment-item"
import { KanbanProvider } from "@/components/kanban-context"

export default function ProjectTimelinePage() {
  const [isSidebarCollapsed, setIsSidebarCollapsed] = useState(false)
  const [selectedProjectId, setSelectedProjectId] = useState(null)
  const [currentView, setCurrentView] = useState('home') // 'home', 'board', 'projects', etc.
=======
import { useState } from "react";
import { SessionProvider, useSession } from "@/components/session-provider";
import { SidebarNavigation } from "@/components/sidebar-navigation";
import { ProjectHeader } from "@/components/project-header";
import { KanbanBoard } from "@/components/kanban-board";

function RoleBadge() {
  const { role } = useSession() || {};
  if (!role) return null;
  return (
    <span className="ml-auto text-xs px-2 py-1 rounded-full border border-white/10 bg-white/5">
      {role.label}
    </span>
  );
}
>>>>>>> efd889ff

function ProtectedProjectTimelinePage() {
  const [isSidebarCollapsed, setIsSidebarCollapsed] = useState(false);
  const toggleSidebar = () => setIsSidebarCollapsed(!isSidebarCollapsed);

  const handleProjectSelect = (projectId) => {
    setSelectedProjectId(projectId)
  }

  const handleViewSelect = (view) => {
    setCurrentView(view)
    setSelectedProjectId(null) // Clear project selection when switching views
  }

  const handleBackToBoard = () => {
    setSelectedProjectId(null)
  }

  return (
    <div className="flex h-screen bg-[#1a1a1d] dark">
      <SidebarNavigation 
        isCollapsed={isSidebarCollapsed} 
        onToggleCollapse={toggleSidebar}
        onProjectSelect={handleProjectSelect}
        onViewSelect={handleViewSelect}
        selectedProjectId={selectedProjectId}
        currentView={currentView}
      />
      <div className={`flex-1 flex flex-col transition-all duration-300 ${isSidebarCollapsed ? "ml-0" : "ml-0"}`}>
<<<<<<< HEAD
        <KanbanProvider>
          {currentView !== 'projects' && !selectedProjectId && <ProjectHeader currentView={currentView} />}
          {selectedProjectId ? (
            <ProjectDetails
              projectId={selectedProjectId}
              onBack={handleBackToBoard}
            />
          ) : currentView === 'projects' ? (
            <ProjectsList onProjectSelect={handleProjectSelect} />
          ) : currentView === 'board' ? (
            <>
              <KanbanBoard />
            </>
          ) : currentView === 'home' ? (
            <div className="flex-1 bg-[#1a1a1d] p-6">
              <div className="max-w-6xl mx-auto">
                <h1 className="text-3xl font-bold text-white mb-8">Welcome to Project Management</h1>
                <div className="grid grid-cols-1 md:grid-cols-2 lg:grid-cols-3 gap-6">
                  <div className="bg-[#2a2a2e] rounded-lg p-6">
                    <h2 className="text-xl font-semibold text-white mb-4">Quick Actions</h2>
                    <div className="space-y-3">
                      <button
                        onClick={() => setCurrentView('projects')}
                        className="w-full text-left p-3 bg-[#1f1f23] rounded-lg text-gray-300 hover:bg-gray-700 hover:text-white transition-colors"
                      >
                        View All Projects
                      </button>
                      <button
                        onClick={() => setCurrentView('board')}
                        className="w-full text-left p-3 bg-[#1f1f23] rounded-lg text-gray-300 hover:bg-gray-700 hover:text-white transition-colors"
                      >
                        Go to Board
                      </button>
                    </div>
                  </div>
                  <div className="bg-[#2a2a2e] rounded-lg p-6">
                    <h2 className="text-xl font-semibold text-white mb-4">Recent Activity</h2>
                    <p className="text-gray-400">No recent activity to display.</p>
                  </div>
                  <div className="bg-[#2a2a2e] rounded-lg p-6">
                    <h2 className="text-xl font-semibold text-white mb-4">Statistics</h2>
                    <p className="text-gray-400">Project statistics will appear here.</p>
                  </div>
                </div>
              </div>
            </div>
          ) : (
            <>
              <KanbanBoard />
            </>
          )}
        </KanbanProvider>
=======
        {/* If ProjectHeader supports children/right-slot, place RoleBadge there; else show here */}
        <div className="flex items-center">
          <ProjectHeader />
          <RoleBadge />
        </div>
        <KanbanBoard />
>>>>>>> efd889ff
      </div>
    </div>
  );
}

export default function Page() {
  return (
    <SessionProvider>
      <ProtectedProjectTimelinePage />
    </SessionProvider>
  );
}<|MERGE_RESOLUTION|>--- conflicted
+++ resolved
@@ -1,7 +1,7 @@
 "use client";
 
-<<<<<<< HEAD
 import { useState } from "react"
+import { SessionProvider, useSession } from "@/components/session-provider"
 import { SidebarNavigation } from "@/components/sidebar-navigation"
 import { ProjectHeader } from "@/components/project-header"
 import { KanbanBoard } from "@/components/kanban-board"
@@ -10,17 +10,6 @@
 import { CommentBox } from "@/components/task-comment/task-comment"
 import { CommentItem } from "@/components/task-comment/task-comment-item"
 import { KanbanProvider } from "@/components/kanban-context"
-
-export default function ProjectTimelinePage() {
-  const [isSidebarCollapsed, setIsSidebarCollapsed] = useState(false)
-  const [selectedProjectId, setSelectedProjectId] = useState(null)
-  const [currentView, setCurrentView] = useState('home') // 'home', 'board', 'projects', etc.
-=======
-import { useState } from "react";
-import { SessionProvider, useSession } from "@/components/session-provider";
-import { SidebarNavigation } from "@/components/sidebar-navigation";
-import { ProjectHeader } from "@/components/project-header";
-import { KanbanBoard } from "@/components/kanban-board";
 
 function RoleBadge() {
   const { role } = useSession() || {};
@@ -31,11 +20,13 @@
     </span>
   );
 }
->>>>>>> efd889ff
 
 function ProtectedProjectTimelinePage() {
-  const [isSidebarCollapsed, setIsSidebarCollapsed] = useState(false);
-  const toggleSidebar = () => setIsSidebarCollapsed(!isSidebarCollapsed);
+  const [isSidebarCollapsed, setIsSidebarCollapsed] = useState(false)
+  const [selectedProjectId, setSelectedProjectId] = useState(null)
+  const [currentView, setCurrentView] = useState('home') // 'home', 'board', 'projects', etc.
+
+  const toggleSidebar = () => setIsSidebarCollapsed(!isSidebarCollapsed)
 
   const handleProjectSelect = (projectId) => {
     setSelectedProjectId(projectId)
@@ -61,9 +52,13 @@
         currentView={currentView}
       />
       <div className={`flex-1 flex flex-col transition-all duration-300 ${isSidebarCollapsed ? "ml-0" : "ml-0"}`}>
-<<<<<<< HEAD
         <KanbanProvider>
-          {currentView !== 'projects' && !selectedProjectId && <ProjectHeader currentView={currentView} />}
+          {currentView !== 'projects' && !selectedProjectId && (
+            <div className="flex items-center">
+              <ProjectHeader currentView={currentView} />
+              <RoleBadge />
+            </div>
+          )}
           {selectedProjectId ? (
             <ProjectDetails
               projectId={selectedProjectId}
@@ -114,14 +109,6 @@
             </>
           )}
         </KanbanProvider>
-=======
-        {/* If ProjectHeader supports children/right-slot, place RoleBadge there; else show here */}
-        <div className="flex items-center">
-          <ProjectHeader />
-          <RoleBadge />
-        </div>
-        <KanbanBoard />
->>>>>>> efd889ff
       </div>
     </div>
   );
