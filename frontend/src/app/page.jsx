--- conflicted
+++ resolved
@@ -4,13 +4,10 @@
 import { SidebarNavigation } from "@/components/sidebar-navigation"
 import { ProjectHeader } from "@/components/project-header"
 import { KanbanBoard } from "@/components/kanban-board"
-<<<<<<< HEAD
-import { KanbanProvider } from "@/components/kanban-context"
-=======
 import { CommentBox } from "@/components/task-comment/task-comment"
 import { CommentItem } from "@/components/task-comment/task-comment-item"
 import { CommentSection } from "@/components/task-comment/task-comment-section"
->>>>>>> a07d28c0
+import { KanbanProvider } from "@/components/kanban-context"
 
 export default function ProjectTimelinePage() {
   const [isSidebarCollapsed, setIsSidebarCollapsed] = useState(false)
@@ -26,11 +23,8 @@
         <KanbanProvider>
         <ProjectHeader />
         <KanbanBoard />
-<<<<<<< HEAD
         </KanbanProvider>
-=======
         <CommentSection />
->>>>>>> a07d28c0
       </div>
     </div>
   )
