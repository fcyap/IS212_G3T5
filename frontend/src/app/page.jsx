"use client"

import { useState } from "react"
import { SidebarNavigation } from "@/components/sidebar-navigation"
import { ProjectHeader } from "@/components/project-header"
import { KanbanBoard } from "@/components/kanban-board"
<<<<<<< HEAD
import { ProjectsList } from "@/components/projects-list"
import { ProjectDetails } from "@/components/project-details"
=======
import { CommentBox } from "@/components/task-comment/task-comment"
import { CommentItem } from "@/components/task-comment/task-comment-item"
import { CommentSection } from "@/components/task-comment/task-comment-section"
import { KanbanProvider } from "@/components/kanban-context"
>>>>>>> 1c6fb480

export default function ProjectTimelinePage() {
  const [isSidebarCollapsed, setIsSidebarCollapsed] = useState(false)
  const [selectedProjectId, setSelectedProjectId] = useState(null)
  const [currentView, setCurrentView] = useState('home') // 'home', 'board', 'projects', etc.

  const toggleSidebar = () => {
    setIsSidebarCollapsed(!isSidebarCollapsed)
  }

  const handleProjectSelect = (projectId) => {
    setSelectedProjectId(projectId)
  }

  const handleViewSelect = (view) => {
    setCurrentView(view)
    setSelectedProjectId(null) // Clear project selection when switching views
  }

  const handleBackToBoard = () => {
    setSelectedProjectId(null)
  }

  return (
    <div className="flex h-screen bg-[#1a1a1d] dark">
      <SidebarNavigation 
        isCollapsed={isSidebarCollapsed} 
        onToggleCollapse={toggleSidebar}
        onProjectSelect={handleProjectSelect}
        onViewSelect={handleViewSelect}
        selectedProjectId={selectedProjectId}
        currentView={currentView}
      />
      <div className={`flex-1 flex flex-col transition-all duration-300 ${isSidebarCollapsed ? "ml-0" : "ml-0"}`}>
<<<<<<< HEAD
        {currentView !== 'projects' && !selectedProjectId && <ProjectHeader currentView={currentView} />}
        {selectedProjectId ? (
          <ProjectDetails 
            projectId={selectedProjectId} 
            onBack={handleBackToBoard}
          />
        ) : currentView === 'projects' ? (
          <ProjectsList onProjectSelect={handleProjectSelect} />
        ) : currentView === 'board' ? (
          <KanbanBoard />
        ) : currentView === 'home' ? (
          <div className="flex-1 bg-[#1a1a1d] p-6">
            <div className="max-w-6xl mx-auto">
              <h1 className="text-3xl font-bold text-white mb-8">Welcome to Project Management</h1>
              <div className="grid grid-cols-1 md:grid-cols-2 lg:grid-cols-3 gap-6">
                <div className="bg-[#2a2a2e] rounded-lg p-6">
                  <h2 className="text-xl font-semibold text-white mb-4">Quick Actions</h2>
                  <div className="space-y-3">
                    <button 
                      onClick={() => setCurrentView('projects')}
                      className="w-full text-left p-3 bg-[#1f1f23] rounded-lg text-gray-300 hover:bg-gray-700 hover:text-white transition-colors"
                    >
                      View All Projects
                    </button>
                    <button 
                      onClick={() => setCurrentView('board')}
                      className="w-full text-left p-3 bg-[#1f1f23] rounded-lg text-gray-300 hover:bg-gray-700 hover:text-white transition-colors"
                    >
                      Go to Board
                    </button>
                  </div>
                </div>
                <div className="bg-[#2a2a2e] rounded-lg p-6">
                  <h2 className="text-xl font-semibold text-white mb-4">Recent Activity</h2>
                  <p className="text-gray-400">No recent activity to display.</p>
                </div>
                <div className="bg-[#2a2a2e] rounded-lg p-6">
                  <h2 className="text-xl font-semibold text-white mb-4">Statistics</h2>
                  <p className="text-gray-400">Project statistics will appear here.</p>
                </div>
              </div>
            </div>
          </div>
        ) : (
          <KanbanBoard />
        )}
=======
        <KanbanProvider>
        <ProjectHeader />
        <KanbanBoard />
        </KanbanProvider>
        <CommentSection />
>>>>>>> 1c6fb480
      </div>
    </div>
  )
}<|MERGE_RESOLUTION|>--- conflicted
+++ resolved
@@ -4,15 +4,12 @@
 import { SidebarNavigation } from "@/components/sidebar-navigation"
 import { ProjectHeader } from "@/components/project-header"
 import { KanbanBoard } from "@/components/kanban-board"
-<<<<<<< HEAD
 import { ProjectsList } from "@/components/projects-list"
 import { ProjectDetails } from "@/components/project-details"
-=======
 import { CommentBox } from "@/components/task-comment/task-comment"
 import { CommentItem } from "@/components/task-comment/task-comment-item"
 import { CommentSection } from "@/components/task-comment/task-comment-section"
 import { KanbanProvider } from "@/components/kanban-context"
->>>>>>> 1c6fb480
 
 export default function ProjectTimelinePage() {
   const [isSidebarCollapsed, setIsSidebarCollapsed] = useState(false)
@@ -47,60 +44,60 @@
         currentView={currentView}
       />
       <div className={`flex-1 flex flex-col transition-all duration-300 ${isSidebarCollapsed ? "ml-0" : "ml-0"}`}>
-<<<<<<< HEAD
-        {currentView !== 'projects' && !selectedProjectId && <ProjectHeader currentView={currentView} />}
-        {selectedProjectId ? (
-          <ProjectDetails 
-            projectId={selectedProjectId} 
-            onBack={handleBackToBoard}
-          />
-        ) : currentView === 'projects' ? (
-          <ProjectsList onProjectSelect={handleProjectSelect} />
-        ) : currentView === 'board' ? (
-          <KanbanBoard />
-        ) : currentView === 'home' ? (
-          <div className="flex-1 bg-[#1a1a1d] p-6">
-            <div className="max-w-6xl mx-auto">
-              <h1 className="text-3xl font-bold text-white mb-8">Welcome to Project Management</h1>
-              <div className="grid grid-cols-1 md:grid-cols-2 lg:grid-cols-3 gap-6">
-                <div className="bg-[#2a2a2e] rounded-lg p-6">
-                  <h2 className="text-xl font-semibold text-white mb-4">Quick Actions</h2>
-                  <div className="space-y-3">
-                    <button 
-                      onClick={() => setCurrentView('projects')}
-                      className="w-full text-left p-3 bg-[#1f1f23] rounded-lg text-gray-300 hover:bg-gray-700 hover:text-white transition-colors"
-                    >
-                      View All Projects
-                    </button>
-                    <button 
-                      onClick={() => setCurrentView('board')}
-                      className="w-full text-left p-3 bg-[#1f1f23] rounded-lg text-gray-300 hover:bg-gray-700 hover:text-white transition-colors"
-                    >
-                      Go to Board
-                    </button>
+        <KanbanProvider>
+          {currentView !== 'projects' && !selectedProjectId && <ProjectHeader currentView={currentView} />}
+          {selectedProjectId ? (
+            <ProjectDetails
+              projectId={selectedProjectId}
+              onBack={handleBackToBoard}
+            />
+          ) : currentView === 'projects' ? (
+            <ProjectsList onProjectSelect={handleProjectSelect} />
+          ) : currentView === 'board' ? (
+            <>
+              <KanbanBoard />
+              <CommentSection />
+            </>
+          ) : currentView === 'home' ? (
+            <div className="flex-1 bg-[#1a1a1d] p-6">
+              <div className="max-w-6xl mx-auto">
+                <h1 className="text-3xl font-bold text-white mb-8">Welcome to Project Management</h1>
+                <div className="grid grid-cols-1 md:grid-cols-2 lg:grid-cols-3 gap-6">
+                  <div className="bg-[#2a2a2e] rounded-lg p-6">
+                    <h2 className="text-xl font-semibold text-white mb-4">Quick Actions</h2>
+                    <div className="space-y-3">
+                      <button
+                        onClick={() => setCurrentView('projects')}
+                        className="w-full text-left p-3 bg-[#1f1f23] rounded-lg text-gray-300 hover:bg-gray-700 hover:text-white transition-colors"
+                      >
+                        View All Projects
+                      </button>
+                      <button
+                        onClick={() => setCurrentView('board')}
+                        className="w-full text-left p-3 bg-[#1f1f23] rounded-lg text-gray-300 hover:bg-gray-700 hover:text-white transition-colors"
+                      >
+                        Go to Board
+                      </button>
+                    </div>
                   </div>
-                </div>
-                <div className="bg-[#2a2a2e] rounded-lg p-6">
-                  <h2 className="text-xl font-semibold text-white mb-4">Recent Activity</h2>
-                  <p className="text-gray-400">No recent activity to display.</p>
-                </div>
-                <div className="bg-[#2a2a2e] rounded-lg p-6">
-                  <h2 className="text-xl font-semibold text-white mb-4">Statistics</h2>
-                  <p className="text-gray-400">Project statistics will appear here.</p>
+                  <div className="bg-[#2a2a2e] rounded-lg p-6">
+                    <h2 className="text-xl font-semibold text-white mb-4">Recent Activity</h2>
+                    <p className="text-gray-400">No recent activity to display.</p>
+                  </div>
+                  <div className="bg-[#2a2a2e] rounded-lg p-6">
+                    <h2 className="text-xl font-semibold text-white mb-4">Statistics</h2>
+                    <p className="text-gray-400">Project statistics will appear here.</p>
+                  </div>
                 </div>
               </div>
             </div>
-          </div>
-        ) : (
-          <KanbanBoard />
-        )}
-=======
-        <KanbanProvider>
-        <ProjectHeader />
-        <KanbanBoard />
+          ) : (
+            <>
+              <KanbanBoard />
+              <CommentSection />
+            </>
+          )}
         </KanbanProvider>
-        <CommentSection />
->>>>>>> 1c6fb480
       </div>
     </div>
   )
