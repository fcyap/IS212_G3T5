--- conflicted
+++ resolved
@@ -26,14 +26,10 @@
   ArchiveRestore,
 } from "lucide-react"
 
-<<<<<<< HEAD
+import { useKanban } from "@/components/kanban-context"
+
 export function ProjectHeader({ currentView }) {
-=======
-import { useKanban } from "@/components/kanban-context"
-
-export function ProjectHeader() {
   const { startAddTask } = useKanban()
->>>>>>> 1c6fb480
   return (
     <div className="bg-[#1f1f23] text-white">
       {/* Top Bar */}
@@ -143,19 +139,12 @@
       {/* Action Bar */}
       <div className="px-6 py-3 border-b border-gray-700">
         <div className="flex items-center justify-between">
-<<<<<<< HEAD
           {currentView !== 'projects' && (
-            <Button className="bg-gray-700 hover:bg-gray-600 text-white">
+            <Button onClick={() => startAddTask("top", "pending")} className="bg-gray-700 hover:bg-gray-600 text-white">
               <Plus className="w-4 h-4 mr-2" />
               Add task
             </Button>
           )}
-=======
-        <Button onClick={() => startAddTask("top", "pending")} className="bg-gray-700 hover:bg-gray-600 text-white">
-          <Plus className="w-4 h-4 mr-2" />
-          Add task
-        </Button>
->>>>>>> 1c6fb480
 
           <div className="flex items-center gap-3">
             <Button variant="ghost" size="sm" className="text-gray-400 hover:text-white">
