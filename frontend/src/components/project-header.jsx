"use client"
import Link from "next/link"  
import { Button } from "@/components/ui/button"
import { Input } from "@/components/ui/input"
import { Avatar, AvatarFallback } from "@/components/ui/avatar"
import {
  Search,
  Star,
  Circle,
  List,
  LayoutGrid,
  Calendar,
  BarChart3,
  Workflow,
  MessageSquare,
  Files,
  Plus,
  Filter,
  ArrowUpDown,
  Group,
  Settings,
  Share,
  Palette,
  Menu,
  HelpCircle,
  ArchiveRestore,
} from "lucide-react"

import { useKanban } from "@/components/kanban-context"

export function ProjectHeader({ currentView }) {
  const { startAddTask } = useKanban()
  return (
    <div className="bg-[#1f1f23] text-white">
      {/* Top Bar */}
      <div className="flex items-center justify-between px-6 py-3 border-b border-gray-700">
        <div className="flex items-center gap-4">
          <Button variant="ghost" size="sm" className="text-gray-400 hover:text-white">
            <Menu className="w-4 h-4" />
          </Button>

          <div className="flex items-center gap-2">
            <div className="w-6 h-6 bg-blue-500 rounded-full flex items-center justify-center">
              <div className="w-3 h-3 bg-white rounded-full"></div>
            </div>
            <span className="text-lg font-semibold">G3T5</span>
          </div>
        </div>

        <div className="flex-1 max-w-md mx-8">
          <div className="relative">
            <Search className="absolute left-3 top-1/2 transform -translate-y-1/2 w-4 h-4 text-gray-400" />
            <Input
              placeholder="Search smu.edu.sg"
              className="pl-10 bg-gray-700 border-gray-600 text-white placeholder-gray-400"
            />
          </div>
        </div>

        <div className="flex items-center gap-3">
          <Button variant="ghost" size="sm" className="text-gray-400 hover:text-white">
            <HelpCircle className="w-4 h-4" />
          </Button>
          <Button variant="ghost" size="sm" className="text-gray-400 hover:text-white">
            <Settings className="w-4 h-4" />
          </Button>
          <Avatar className="w-8 h-8">
            <AvatarFallback className="bg-yellow-500 text-black text-sm font-medium">WK</AvatarFallback>
          </Avatar>
        </div>
      </div>

      {/* Project Header */}
      <div className="px-6 py-4">
        <div className="flex items-center justify-between mb-4">
          <div className="flex items-center gap-3">
            <div className="w-8 h-8 bg-teal-500 rounded flex items-center justify-center">
              <LayoutGrid className="w-4 h-4 text-white" />
            </div>
<<<<<<< HEAD
            <h1 className="text-xl font-semibold">
              {selectedProject ? selectedProject.name : "Select a Project"}
            </h1>
            {selectedProject && (
              <div className="relative">
                <Button
                  variant="ghost"
                  size="sm"
                  className="text-gray-400 hover:text-white p-1"
                  onClick={() => setShowDropdown(!showDropdown)}
                >
                  <ChevronDown className="w-4 h-4" />
                </Button>
                {showDropdown && (
                  <div className="absolute top-full left-0 mt-1 bg-[#1f1f23] border border-gray-600 rounded-md shadow-lg z-10 min-w-[200px]">
                    <button
                      className="w-full text-left px-3 py-2 text-sm text-white hover:bg-gray-700 flex items-center gap-2"
                      onClick={() => {
                        setShowEditDialog(true)
                        setShowDropdown(false)
                      }}
                    >
                      <Edit className="w-4 h-4" />
                      Edit Project Details
                    </button>
                  </div>
                )}
              </div>
            )}
=======
            <h1 className="text-xl font-semibold">Software Project Management (SPM)</h1>
>>>>>>> 8b8a3774
            <Button variant="ghost" size="sm" className="text-gray-400 hover:text-white">
              <Star className="w-4 h-4" />
            </Button>
            <div className="flex items-center gap-2 text-sm text-gray-400">
              <Circle className="w-3 h-3" />
              <span>Set status</span>
            </div>
          </div>

          <div className="flex items-center gap-3">
            <div className="flex -space-x-2">
              <Avatar className="w-8 h-8 border-2 border-gray-700">
                <AvatarFallback className="bg-purple-500 text-white text-xs">Y</AvatarFallback>
              </Avatar>
              <Avatar className="w-8 h-8 border-2 border-gray-700">
                <AvatarFallback className="bg-yellow-500 text-black text-xs">WK</AvatarFallback>
              </Avatar>
              <Avatar className="w-8 h-8 border-2 border-gray-700">
                <AvatarFallback className="bg-blue-500 text-white text-xs">A</AvatarFallback>
              </Avatar>
              <Avatar className="w-8 h-8 border-2 border-gray-700">
                <AvatarFallback className="bg-pink-500 text-white text-xs">T</AvatarFallback>
              </Avatar>
              <div className="w-8 h-8 bg-gray-600 rounded-full border-2 border-gray-700 flex items-center justify-center text-xs text-gray-300">
                +2
              </div>
            </div>

            <Button className="bg-blue-600 hover:bg-blue-700 text-white">
              <Share className="w-4 h-4 mr-2" />
              Share
            </Button>

            <Button className="bg-gray-700 hover:bg-gray-600 text-white">
              <Palette className="w-4 h-4 mr-2" />
              Customize
            </Button>
          </div>
        </div>

<<<<<<< HEAD
        {selectedProject && (
          <div className="flex items-center gap-6">
            <Button variant="ghost" className="text-gray-400 hover:text-white">
              <List className="w-4 h-4 mr-2" />
              List
            </Button>
            <Button variant="ghost" className="text-gray-400 hover:text-white">
              <LayoutGrid className="w-4 h-4 mr-2" />
              Board
            </Button>
            <Button variant="ghost" className="text-gray-400 hover:text-white">
              <Calendar className="w-4 h-4 mr-2 text-white" />
              Calendar
            </Button>
            <Button variant="ghost" className="text-gray-400 hover:text-white">
              <BarChart3 className="w-4 h-4 mr-2" />
              Timeline
            </Button>
            <Button variant="ghost" className="text-gray-400 hover:text-white">
              <Workflow className="w-4 h-4 mr-2" />
              Workflow
            </Button>
            <Button variant="ghost" className="text-gray-400 hover:text-white">
              <MessageSquare className="w-4 h-4 mr-2" />
              Dashboard
            </Button>
            <Button variant="ghost" className="text-gray-400 hover:text-white">
              <Files className="w-4 h-4 mr-2" />
              Docs
            </Button>
          </div>
        )}
=======
        {/* Navigation Tabs */}
        <div className="flex items-center gap-6 border-b border-gray-700">
          <NavTab icon={List} label="Overview" />
          <NavTab icon={List} label="List" />
          <NavTab icon={LayoutGrid} label="Board" isActive />
          <NavTab icon={Calendar} label="Timeline" />
          <NavTab icon={BarChart3} label="Dashboard" />
          <NavTab icon={Calendar} label="Calendar" />
          <NavTab icon={Workflow} label="Workflow" />
          <NavTab icon={MessageSquare} label="Messages" />
          <NavTab icon={Files} label="Files" />
          <NavTab icon={ArchiveRestore} label="Archive" href="archive"/>
          <Button variant="ghost" size="sm" className="text-gray-400 hover:text-white">
            <Plus className="w-4 h-4" />
          </Button>
        </div>
>>>>>>> 8b8a3774
      </div>

      {/* Action Bar */}
      <div className="px-6 py-3 border-b border-gray-700">
        <div className="flex items-center justify-between">
          {currentView !== 'projects' && (
            <Button onClick={() => startAddTask("top", "pending")} className="bg-gray-700 hover:bg-gray-600 text-white">
              <Plus className="w-4 h-4 mr-2" />
              Add task
            </Button>
          )}

          <div className="flex items-center gap-3">
            <Button variant="ghost" size="sm" className="text-gray-400 hover:text-white">
              <Filter className="w-4 h-4 mr-2" />
              Filter
            </Button>
            <Button variant="ghost" size="sm" className="text-gray-400 hover:text-white">
              <ArrowUpDown className="w-4 h-4 mr-2" />
              Sort
            </Button>
            <Button variant="ghost" size="sm" className="text-gray-400 hover:text-white">
              <Group className="w-4 h-4 mr-2" />
              Group
            </Button>
            <Button variant="ghost" size="sm" className="text-gray-400 hover:text-white">
              <Settings className="w-4 h-4 mr-2" />
              Options
            </Button>
            <Button variant="ghost" size="sm" className="text-gray-400 hover:text-white">
              <Search className="w-4 h-4" />
            </Button>
          </div>
        </div>
      </div>
    </div>
  )
}

function NavTab({ icon: Icon, label, isActive, href }) {
  const base =
    "flex items-center gap-2 px-3 py-3 text-sm cursor-pointer border-b-2 transition-colors"
  const active = isActive
    ? "border-blue-500 text-white"
    : "border-transparent text-gray-400 hover:text-white"

  const className = `${base} ${active}`

  if (href) {
    return (
      <Link href={href} className={className}>
        <Icon className="w-4 h-4" />
        <span>{label}</span>
      </Link>
    )
  }

  return (
    <div className={className}>
      <Icon className="w-4 h-4" />
      <span>{label}</span>
    </div>
  )
}<|MERGE_RESOLUTION|>--- conflicted
+++ resolved
@@ -77,39 +77,7 @@
             <div className="w-8 h-8 bg-teal-500 rounded flex items-center justify-center">
               <LayoutGrid className="w-4 h-4 text-white" />
             </div>
-<<<<<<< HEAD
-            <h1 className="text-xl font-semibold">
-              {selectedProject ? selectedProject.name : "Select a Project"}
-            </h1>
-            {selectedProject && (
-              <div className="relative">
-                <Button
-                  variant="ghost"
-                  size="sm"
-                  className="text-gray-400 hover:text-white p-1"
-                  onClick={() => setShowDropdown(!showDropdown)}
-                >
-                  <ChevronDown className="w-4 h-4" />
-                </Button>
-                {showDropdown && (
-                  <div className="absolute top-full left-0 mt-1 bg-[#1f1f23] border border-gray-600 rounded-md shadow-lg z-10 min-w-[200px]">
-                    <button
-                      className="w-full text-left px-3 py-2 text-sm text-white hover:bg-gray-700 flex items-center gap-2"
-                      onClick={() => {
-                        setShowEditDialog(true)
-                        setShowDropdown(false)
-                      }}
-                    >
-                      <Edit className="w-4 h-4" />
-                      Edit Project Details
-                    </button>
-                  </div>
-                )}
-              </div>
-            )}
-=======
             <h1 className="text-xl font-semibold">Software Project Management (SPM)</h1>
->>>>>>> 8b8a3774
             <Button variant="ghost" size="sm" className="text-gray-400 hover:text-white">
               <Star className="w-4 h-4" />
             </Button>
@@ -150,40 +118,6 @@
           </div>
         </div>
 
-<<<<<<< HEAD
-        {selectedProject && (
-          <div className="flex items-center gap-6">
-            <Button variant="ghost" className="text-gray-400 hover:text-white">
-              <List className="w-4 h-4 mr-2" />
-              List
-            </Button>
-            <Button variant="ghost" className="text-gray-400 hover:text-white">
-              <LayoutGrid className="w-4 h-4 mr-2" />
-              Board
-            </Button>
-            <Button variant="ghost" className="text-gray-400 hover:text-white">
-              <Calendar className="w-4 h-4 mr-2 text-white" />
-              Calendar
-            </Button>
-            <Button variant="ghost" className="text-gray-400 hover:text-white">
-              <BarChart3 className="w-4 h-4 mr-2" />
-              Timeline
-            </Button>
-            <Button variant="ghost" className="text-gray-400 hover:text-white">
-              <Workflow className="w-4 h-4 mr-2" />
-              Workflow
-            </Button>
-            <Button variant="ghost" className="text-gray-400 hover:text-white">
-              <MessageSquare className="w-4 h-4 mr-2" />
-              Dashboard
-            </Button>
-            <Button variant="ghost" className="text-gray-400 hover:text-white">
-              <Files className="w-4 h-4 mr-2" />
-              Docs
-            </Button>
-          </div>
-        )}
-=======
         {/* Navigation Tabs */}
         <div className="flex items-center gap-6 border-b border-gray-700">
           <NavTab icon={List} label="Overview" />
@@ -200,7 +134,6 @@
             <Plus className="w-4 h-4" />
           </Button>
         </div>
->>>>>>> 8b8a3774
       </div>
 
       {/* Action Bar */}
