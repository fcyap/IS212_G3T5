--- conflicted
+++ resolved
@@ -1,12 +1,8 @@
 import React, { useState, useEffect } from 'react';
 import { CommentBox } from './task-comment';
 import { CommentItem } from './task-comment-item';
-<<<<<<< HEAD
-import { useAuth } from '@/hooks/useAuth';
-=======
 import { CurrentUser } from './test-task-comments';
 import { getCsrfToken } from '@/lib/csrf';
->>>>>>> 6c780e07
 
 const API = 'http://localhost:3001/api/tasks';
 
@@ -70,16 +66,11 @@
     const csrfToken = await getCsrfToken();
     const res = await fetch(`${API}/${taskId}/comments`, {
       method: 'POST',
-<<<<<<< HEAD
-      credentials: 'include',
-      headers: { 'Content-Type': 'application/json' },
-=======
       headers: {
         'Content-Type': 'application/json',
         'x-csrf-token': csrfToken
       },
       credentials: 'include',
->>>>>>> 6c780e07
       body: JSON.stringify({ content, userId: currentUser.id, parentId }),
     });
     const body = await res.json().catch(() => ({}));
@@ -109,16 +100,11 @@
     const csrfToken = await getCsrfToken();
     const res = await fetch(`${API}/comments/${commentId}`, {
       method: 'PATCH',
-<<<<<<< HEAD
-      credentials: 'include',
-      headers: { 'Content-Type': 'application/json' },
-=======
       headers: {
         'Content-Type': 'application/json',
         'x-csrf-token': csrfToken
       },
       credentials: 'include',
->>>>>>> 6c780e07
       body: JSON.stringify({ content, userId: currentUser.id }),
     });
     const body = await res.json().catch(() => ({}));
