--- conflicted
+++ resolved
@@ -2708,12 +2708,12 @@
                 <div className="text-xs text-gray-500">No subtasks yet.</div>
               )}
 
-<<<<<<< HEAD
               {/* Subtask Dialog */}
               {isSubtaskOpen && (
                 <SubtaskDialog
                   parentId={task.id}
                   parentDeadline={deadline}
+                  projectMembers={assignees}
                   onClose={() => setIsSubtaskOpen(false)}
                   onCreated={(row) => {
                     setSubtasks((prev) => [row, ...prev])
@@ -2723,22 +2723,6 @@
               )}
             </div>
           )}
-=======
-            {/* Subtask Dialog */}
-            {isSubtaskOpen && (
-              <SubtaskDialog
-                parentId={task.id}
-                parentDeadline={deadline}
-                projectMembers={assignees}
-                onClose={() => setIsSubtaskOpen(false)}
-                onCreated={(row) => {
-                  setSubtasks((prev) => [row, ...prev])
-                  setIsSubtaskOpen(false)
-                }}
-              />
-            )}
-          </div>
->>>>>>> 0d7562f5
 
           {/* Recurrence */}
           <RecurrencePicker
