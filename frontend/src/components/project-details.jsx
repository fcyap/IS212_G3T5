--- conflicted
+++ resolved
@@ -754,17 +754,10 @@
         </div>
 
         {/* Members Section */}
-<<<<<<< HEAD
         <div className="bg-[#2a2a2e] rounded-lg p-4 sm:p-6">
           <div className="flex flex-col sm:flex-row sm:items-center justify-between gap-3 mb-4">
             <h2 className="text-base sm:text-lg font-semibold text-white">Project Members</h2>
-            {userPermissions.canManageMembers && (
-=======
-        <div className="bg-[#2a2a2e] rounded-lg p-6">
-          <div className="flex items-center justify-between mb-4">
-            <h2 className="text-lg font-semibold text-white">Project Members</h2>
             {userPermissions.canManageMembers && !isReadOnly && (
->>>>>>> a49ad400
               <Button
                 onClick={() => setShowAddMember(!showAddMember)}
                 className="bg-blue-500 hover:bg-blue-600 text-white self-start sm:self-auto"
@@ -777,13 +770,8 @@
           </div>
 
           {/* Add Member Search */}
-<<<<<<< HEAD
-          {showAddMember && (
+          {showAddMember && !isReadOnly && (
             <div className="mb-4 p-3 sm:p-4 bg-[#1f1f23] rounded-lg">
-=======
-          {showAddMember && !isReadOnly && (
-            <div className="mb-4 p-4 bg-[#1f1f23] rounded-lg">
->>>>>>> a49ad400
               <div className="relative mb-2">
                 <Search className="absolute left-3 top-1/2 transform -translate-y-1/2 w-4 h-4 text-gray-400" />
                 <Input
@@ -929,7 +917,6 @@
                   </span>
                 </div>
               </div>
-<<<<<<< HEAD
               <div className="flex flex-wrap items-center gap-2">
                 <Button
                   onClick={() => setShowFilters(!showFilters)}
@@ -941,39 +928,19 @@
                   <span className="hidden sm:inline">Filter</span>
                 </Button>
                 <Button
-                  onClick={() => setIsAddingTask(true)}
+                  onClick={() => {
+                    if (!ensureWritable()) return
+                    setIsAddingTask(true)
+                  }}
                   className="bg-green-500 hover:bg-green-600 text-white"
                   size="sm"
-                  disabled={isAddingTask}
+                  disabled={isReadOnly || isAddingTask}
                 >
                   <Plus className="w-3 h-3 sm:w-4 sm:h-4 sm:mr-2" />
                   <span className="hidden sm:inline">Add Task</span>
                   <span className="sm:hidden">Add</span>
                 </Button>
               </div>
-=======
-            </div>
-            <div className="flex items-center gap-2">
-              <Button
-                onClick={() => setShowFilters(!showFilters)}
-                variant="outline"
-                className="border-gray-600 text-gray-300 hover:text-white"
-              >
-                <Filter className="w-4 h-4 mr-2" />
-                Filter
-              </Button>
-              <Button
-                onClick={() => {
-                  if (!ensureWritable()) return
-                  setIsAddingTask(true)
-                }}
-                className="bg-green-500 hover:bg-green-600 text-white"
-                disabled={isReadOnly || isAddingTask}
-              >
-                <Plus className="w-4 h-4 mr-2" />
-                Add Task
-              </Button>
->>>>>>> a49ad400
             </div>
           </div>
 
@@ -2587,9 +2554,7 @@
   const [showKeyboardShortcuts, setShowKeyboardShortcuts] = useState(false)
   const [hasInitialized, setHasInitialized] = useState(false)
   const [showBlockedOnly, setShowBlockedOnly] = useState(false)
-<<<<<<< HEAD
   const [isTaskColumnCollapsed, setIsTaskColumnCollapsed] = useState(false)
-=======
   const readOnlyMode = Boolean(readOnly)
 
   useEffect(() => {
@@ -2597,7 +2562,6 @@
       setEditingTask(null)
     }
   }, [readOnlyMode])
->>>>>>> a49ad400
 
   const today = new Date()
   today.setHours(0, 0, 0, 0)
@@ -3059,17 +3023,13 @@
         </div>
       )}
 
-<<<<<<< HEAD
-      {/* Legend - Compact Grid Layout */}
-=======
       {readOnlyMode && (
         <div className="mb-4 rounded-lg border border-dashed border-gray-600 bg-[#1f1f23] p-3 text-sm text-gray-300">
           Timeline interactions are disabled because this project is archived.
         </div>
       )}
 
-      {/* Legend */}
->>>>>>> a49ad400
+      {/* Legend - Compact Grid Layout */}
       <div className="mb-4 p-3 bg-[#1f1f23] rounded-lg border border-gray-700">
         <div className="flex items-start gap-3">
           <span className="text-gray-400 font-semibold text-xs whitespace-nowrap pt-0.5">Legend:</span>
