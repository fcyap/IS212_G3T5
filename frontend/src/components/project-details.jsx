--- conflicted
+++ resolved
@@ -19,11 +19,7 @@
 import { Avatar, AvatarFallback } from "@/components/ui/avatar"
 import { ArrowLeft, Plus, Search, X, Check, Filter, ChevronDown, ChevronRight, Edit, Trash, Archive, Calendar, List } from "lucide-react"
 import { useProjects } from "@/contexts/project-context"
-<<<<<<< HEAD
-import { useSession } from "@/components/session-provider"
-=======
 import { useAuth } from "@/hooks/useAuth"
->>>>>>> 02a6839b
 import toast from "react-hot-toast"
 
 const API = process.env.NEXT_PUBLIC_API_URL ;
@@ -56,7 +52,6 @@
   const [viewMode, setViewMode] = useState('details') // 'details' or 'timeline'
 
   const { updateProject } = useProjects()
-  const { user } = useSession() // Get current user from session
 
   useEffect(() => {
     const fetchProjectData = async () => {
@@ -89,13 +84,12 @@
           console.log('🔍 DEBUG: currentUserMember =', currentUserMember)
           const isCurrentUserCreator = currentUserMember?.role === 'creator'
           const isCurrentUserProjectManager = currentUserMember?.role === 'manager'
-          const isSystemManager = user?.role === 'manager' // Check if user is system-level manager
-          console.log('🔍 DEBUG: Current user member:', currentUserMember, 'is creator:', isCurrentUserCreator, 'is project manager:', isCurrentUserProjectManager, 'is system manager:', isSystemManager)
+          console.log('🔍 DEBUG: Current user member:', currentUserMember, 'is creator:', isCurrentUserCreator, 'is project manager:', isCurrentUserProjectManager)
           setUserPermissions(prev => {
             const newPermissions = {
               ...prev,
               isCreator: isCurrentUserCreator,
-              canManageMembers: isCurrentUserCreator || isCurrentUserProjectManager || isSystemManager
+              canManageMembers: isCurrentUserCreator || isCurrentUserProjectManager
             }
             console.log('User permissions after members:', newPermissions)
             return newPermissions
