--- conflicted
+++ resolved
@@ -641,17 +641,14 @@
         return false
       }
 
-<<<<<<< HEAD
-      if (!matchesPriority) {
-        return false
-=======
       if (taskFilters.priority !== 'all') {
         const taskPriority = Number(task.priority);
         const filterPriority = Number(taskFilters.priority);
         if (!isNaN(taskPriority) && !isNaN(filterPriority) && taskPriority !== filterPriority) {
           return false;
         }
->>>>>>> 4a76cd0f
+      if (!matchesPriority) {
+        return false
       }
 
       if (taskFilters.dueDate && task.deadline) {
@@ -679,17 +676,12 @@
       if (taskDate !== filterDate) return false
     }
 
-<<<<<<< HEAD
-    if (!matchesPriority) {
-      return false
-=======
     if (taskFilters.priority !== 'all') {
       const taskPriority = Number(task.priority);
       const filterPriority = Number(taskFilters.priority);
       if (!isNaN(taskPriority) && !isNaN(filterPriority) && taskPriority !== filterPriority) {
         return false;
       }
->>>>>>> 4a76cd0f
     }
 
     if (taskFilters.status !== 'all' && task.status !== taskFilters.status) {
@@ -1125,11 +1117,7 @@
                         const user = (allUsers || []).find(u => u.id === userId)
                         return user ? (user.name || user.email) : 'Unknown User'
                       }).join(', ') || 'Unassigned'
-<<<<<<< HEAD
-                      const priorityInfo = getPriorityPresentation(task.priority)
-=======
                       const priorityMeta = getPriorityMeta(task.priority);
->>>>>>> 4a76cd0f
 
                       return (
                         <div key={task.id} className="bg-[#1f1f23] rounded-lg overflow-hidden">
@@ -1152,15 +1140,9 @@
                                     <span className="text-gray-400">Assigned to:
                                       <span className="text-blue-400 ml-1">{assigneeNames}</span>
                                     </span>
-<<<<<<< HEAD
-                                    {priorityInfo.uppercase && (
-                                      <span className={`px-2 py-1 rounded-full text-xs font-medium ${priorityInfo.badgeClass}`}>
-                                        {priorityInfo.uppercase}
-=======
                                     {priorityMeta.label && (
                                       <span className={`px-2 py-1 rounded-full text-xs font-medium ${priorityMeta.badgeClass}`}>
                                         {priorityMeta.label}
->>>>>>> 4a76cd0f
                                       </span>
                                     )}
                                     {task.blocked && (
@@ -1915,11 +1897,7 @@
   const { user } = useAuth()
   const [title, setTitle] = useState(task.title || "")
   const [description, setDescription] = useState(task.description || "")
-<<<<<<< HEAD
-  const [priority, setPriority] = useState(normalizePriorityValue(task.priority) || "low")
-=======
   const [priority, setPriority] = useState(Number(task.priority) || 5)
->>>>>>> 4a76cd0f
   const [status, setStatus] = useState(task.status || "pending")
   const [deadline, setDeadline] = useState(task.deadline || "")
   const [tags, setTags] = useState(Array.isArray(task.tags) ? task.tags : [])
@@ -3272,9 +3250,6 @@
                         }}
                       >
                         <div className="pb-3 space-y-1 text-xs text-gray-400 pl-6">
-<<<<<<< HEAD
-                          <div>Priority: <span className={priorityTextClass}>{priorityText}</span></div>
-=======
                           {(() => {
                             const priorityMeta = getPriorityMeta(task.priority);
                             return (
@@ -3286,7 +3261,6 @@
                               </div>
                             );
                           })()}
->>>>>>> 4a76cd0f
                           <div>Status: <span className="text-blue-400">{task.status}</span></div>
                           {task.blocked && (
                             <div className="text-red-400 font-semibold">🚫 BLOCKED</div>
