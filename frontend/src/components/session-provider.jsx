"use client";

import { createContext, useContext, useEffect, useMemo, useState } from "react";
import { useRouter } from "next/navigation";

const SessionCtx = createContext(null);

const STORAGE_KEY = 'session.profile';

function readCachedProfile() {
  if (typeof window === 'undefined') return null;
  try {
    const raw = window.localStorage.getItem(STORAGE_KEY);
    if (!raw) return null;
    const parsed = JSON.parse(raw);
    if (!parsed || typeof parsed !== 'object') return null;
    return parsed;
  } catch (err) {
    console.warn('[SessionProvider] Failed to read cached profile', err);
    return null;
  }
}

function writeCachedProfile(profile) {
  if (typeof window === 'undefined') return;
  try {
    if (!profile) {
      window.localStorage.removeItem(STORAGE_KEY);
      return;
    }
    window.localStorage.setItem(STORAGE_KEY, JSON.stringify(profile));
  } catch (err) {
    console.warn('[SessionProvider] Failed to write cached profile', err);
  }
}

export function SessionProvider({ children }) {
  const router = useRouter();
  const cachedProfile = useMemo(() => readCachedProfile(), []);
  const [state, setState] = useState({
    loading: true,
    user: null,
    role: null,
  });

<<<<<<< HEAD
  // Development mode - set to false to use real backend authentication
  const DEV_MODE = false;
=======
  // Development mode can be toggled through env, default off
  const DEV_MODE = String(process.env.NEXT_PUBLIC_DEV_MODE ?? '').toLowerCase() === 'true';
>>>>>>> 330d99cc

  const load = async (reason = 'manual') => {
    console.info('[SessionProvider] load triggered', { reason, devMode: DEV_MODE });
    if (DEV_MODE) {
      // Mock user data for development
      setTimeout(() => {
        const devState = {
          loading: false,
          user: { id: 1, name: "Dev User", email: "dev@example.com" },
          role: { id: 1, label: "Developer", name: "developer" }
        };
        console.info('[SessionProvider] Dev mode login:', devState.user, 'reason:', reason);
        writeCachedProfile({ user: devState.user, role: devState.role });
        setState(devState);
      }, 1000); // Simulate loading time
      return;
    }

    try {
      if (!(cachedProfile && reason === 'initial')) {
        setState(prev => ({ ...prev, loading: true }));
      }
      const res = await fetch(process.env.NEXT_PUBLIC_API_URL + "/auth/me", {
        credentials: "include",
      });
      if (res.status === 401) {
        console.warn('[SessionProvider] Session expired (401). Logging out.', { reason });
        setState({ loading: false, user: null, role: null });
        writeCachedProfile(null);
        router.replace("/login");
        return;
      }
      const data = await res.json();
      console.info('[SessionProvider] Authenticated user fetched from API:', data.user, { reason });
      writeCachedProfile({ user: data.user, role: data.role, expiresAt: data.expiresAt ?? null });
      setState({ loading: false, user: data.user, role: data.role });
    } catch (err) {
      console.error('[SessionProvider] Failed to refresh session.', { reason, error: err });
      const fallback = readCachedProfile();
      if (fallback?.user) {
        console.info('[SessionProvider] Falling back to cached user after refresh failure');
        setState({ loading: false, user: fallback.user, role: fallback.role ?? null });
      } else {
        setState({ loading: false, user: null, role: null });
      }
    }
  };

  useEffect(() => {
    if (cachedProfile) {
      setState({ loading: false, user: cachedProfile.user ?? null, role: cachedProfile.role ?? null });
      console.info('[SessionProvider] Loaded user from localStorage:', cachedProfile.user, {
        role: cachedProfile.role,
      });
    }
    load('initial');
    // keep-alive ping every 5 minutes (resets idle timer while active)
    if (!DEV_MODE) {
      const id = setInterval(() => load('keepalive'), 5 * 60 * 1000);
      return () => clearInterval(id);
    }
  }, []);

  useEffect(() => {
    if (state.loading) return;
    console.info('[SessionProvider] Session state updated', {
      user: state.user,
      role: state.role,
    });
    writeCachedProfile(
      state.user
        ? { user: state.user, role: state.role }
        : null
    );
  }, [state.loading, state.user, state.role]);

  useEffect(() => {
    if (typeof window === 'undefined') return;
    const handleSessionLogin = (event) => {
      const payload = event.detail;
      if (!payload || !payload.user) return;
      writeCachedProfile(payload);
      setState({ loading: false, user: payload.user, role: payload.role ?? null });
    };
    window.addEventListener('session:login', handleSessionLogin);
    return () => window.removeEventListener('session:login', handleSessionLogin);
  }, []);

  const contextValue = useMemo(() => state, [state.loading, state.user, state.role]);

 return <SessionCtx.Provider value={contextValue}>{children}</SessionCtx.Provider>;
}

export function useSession() {
  return useContext(SessionCtx);
}<|MERGE_RESOLUTION|>--- conflicted
+++ resolved
@@ -43,13 +43,8 @@
     role: null,
   });
 
-<<<<<<< HEAD
-  // Development mode - set to false to use real backend authentication
-  const DEV_MODE = false;
-=======
   // Development mode can be toggled through env, default off
   const DEV_MODE = String(process.env.NEXT_PUBLIC_DEV_MODE ?? '').toLowerCase() === 'true';
->>>>>>> 330d99cc
 
   const load = async (reason = 'manual') => {
     console.info('[SessionProvider] load triggered', { reason, devMode: DEV_MODE });
