--- conflicted
+++ resolved
@@ -45,7 +45,7 @@
 
 export function SidebarNavigation({ isCollapsed, onToggleCollapse, onProjectSelect, onViewSelect, selectedProjectId, currentView }) {
     const [isProjectsExpanded, setIsProjectsExpanded] = useState(true)
-
+    const [isTeamsExpanded, setIsTeamsExpanded] = useState(true)
     const { projects, loading, error, selectedProject, selectProject } = useProjects()
     const { user, role, loading: sessionLoading } = useSession()
 
@@ -205,7 +205,26 @@
                                 </div>
                             )}
 
-
+                            {/* Teams Section */}
+                            <div className="mb-6">
+                                <div className="flex items-center justify-between px-3 py-2 text-sm font-medium text-white">
+                                    <div className="flex items-center gap-2">
+                                        <button
+                                            onClick={() => setIsTeamsExpanded(!isTeamsExpanded)}
+                                            className="p-0 bg-[#1f1f23] text-white"
+                                        >
+                                            {isTeamsExpanded ? <ChevronDown className="w-4 h-4" /> : <ChevronRight className="w-4 h-4" />}
+                                        </button>
+                                        <span>Teams</span>
+                                    </div>
+                                    <Plus className="w-4 h-4" />
+                                </div>
+                                {isTeamsExpanded && (
+                                    <nav className="space-y-1">
+                                        <NavItem icon={Users} label="YANG's first team" hasChevron isCollapsed={isCollapsed} />
+                                    </nav>
+                                )}
+                            </div>
                         </>
                     )}
 
@@ -224,7 +243,7 @@
                                     onClick={() => onProjectSelect(project.id)}
                                 />
                             ))}
-                
+                            <NavItem icon={Users} label="YANG's first team" isCollapsed={isCollapsed} />
                             <NavItem icon={Settings} label="Settings" isCollapsed={isCollapsed} />
                         </nav>
                     )}
@@ -259,9 +278,6 @@
                 </div>
             )}
 
-<<<<<<< HEAD
-
-=======
             {/* Bottom Section */}
             <div className="p-4 border-t border-gray-700 space-y-3">
                 <div className="flex items-center justify-between">
@@ -281,7 +297,6 @@
                     )}
                 </div>
             </div>
->>>>>>> 02a6839b
         </div>
     )
 }