"use client"
import { useCallback, useEffect, useMemo, useRef, useState } from "react"
import { Button } from "@/components/ui/button"
import { Input } from "@/components/ui/input"
import { TaskCard } from "./task-card"
import { fetchWithCsrf } from "@/lib/csrf"
import { Plus, HelpCircle } from "lucide-react"
import { useKanban } from "@/components/kanban-context"
import { useAuth } from "@/hooks/useAuth"
import { useSession } from "@/components/session-provider"
import { projectService, userService } from "@/lib/api"
import { extractUserHours, normalizeTimeSummary } from "@/lib/time-tracking"
import { TaskSidePanel } from "./kanban/task-side-panel"
import { EditableTaskCard } from "./kanban/editable-task-card"
<<<<<<< HEAD
import toast from "react-hot-toast"
=======
import { ThemeToggle } from "./theme-toggle"
import {
  Tooltip,
  TooltipContent,
  TooltipProvider,
  TooltipTrigger,
} from "@/components/ui/tooltip"
>>>>>>> 8d47e5d6

const API = process.env.NEXT_PUBLIC_API_URL
const cap = (s) => (s ? s.toString().charAt(0).toUpperCase() + s.toString().slice(1).toLowerCase() : "")
const resolveRoleLabel = (roleLike) => {
  if (!roleLike) return ''
  if (typeof roleLike === 'string') return roleLike.trim().toLowerCase()
  if (typeof roleLike?.label === 'string') return roleLike.label.trim().toLowerCase()
  if (typeof roleLike?.name === 'string') return roleLike.name.trim().toLowerCase()
  if (typeof roleLike?.role === 'string') return roleLike.role.trim().toLowerCase()
  return ''
}
const isManagerLike = (...roles) => {
  return roles.some((role) => {
    const label = resolveRoleLabel(role)
    return label === 'manager' || label === 'admin'
  })
}

function rowToCard(r) {
  const workflow = String(r.status || 'pending').toLowerCase();
  const normalizedAssignees =
    Array.isArray(r.assignees) ? r.assignees
      : Array.isArray(r.assigned_to) ? r.assigned_to.map(id => ({ id }))
        : [];

  const recurrence =
    r.recurrence_freq
      ? { freq: r.recurrence_freq, interval: r.recurrence_interval || 1 }
      : null;
  const timeTracking = r.time_tracking ?? r.timeTracking ?? null;

  return {
    id: r.id,
    title: r.title ?? '',
    description: r.description || '',
    priority: Number(r.priority) || 5, // Now using integer priority
    workflow,
    deadline: r.deadline || null,
    assignees: normalizedAssignees,  // <-- use this
    tags: Array.isArray(r.tags) ? r.tags : [],
    recurrence,
    projectId: r.project_id ?? null,
    timeTracking,
  };
}

export function KanbanBoard({ projectId = null }) {
  const boardProjectId = projectId != null ? Number(projectId) : null;
  const session = useSession()
  const sessionRole = resolveRoleLabel(session?.role)
  const { user: currentUser, role: currentRole } = useAuth()
  const [activeProjects, setActiveProjects] = useState([]);
  const [projectLookup, setProjectLookup] = useState({});
  const [projectsLoading, setProjectsLoading] = useState(false);
  const [projectsError, setProjectsError] = useState(null);
  const [usersById, setUsersById] = useState({});

  useEffect(() => {
    let mounted = true;
    async function loadProjects() {
      setProjectsLoading(true);
      setProjectsError(null);
      try {
        const allProjects = await projectService.getAllProjects();
        if (!mounted) return;
        const normalizedProjects = Array.isArray(allProjects) ? allProjects : [];
        const active = normalizedProjects.filter((project) => String(project.status || '').toLowerCase() === 'active');
        const lookupEntries = normalizedProjects
          .map((project) => {
            const id = Number(project.id);
            return Number.isFinite(id) ? [id, project] : null;
          })
          .filter(Boolean);
        const lookup = Object.fromEntries(lookupEntries);
        setActiveProjects(active);
        setProjectLookup(lookup);
      } catch (err) {
        if (!mounted) return;
        console.error('[KanbanBoard] Failed to load projects:', err);
        setProjectsError(err);
        setActiveProjects([]);
        setProjectLookup({});
      } finally {
        if (mounted) setProjectsLoading(false);
      }
    }
    loadProjects();
    return () => {
      mounted = false;
    };
  }, []);

  const ensureProjectLookup = useCallback(async (projectId) => {
    const numericId = Number(projectId);
    if (!Number.isFinite(numericId)) {
      return null;
    }

    if (projectLookup[numericId]) {
      return projectLookup[numericId];
    }

    try {
      const data = await projectService.getProjectById(numericId);

      const projectPayload = data?.project ?? (data?.success === true ? data.project : null);
      const project =
        projectPayload && Number.isFinite(projectPayload?.id)
          ? projectPayload
          : (data && Number.isFinite(data?.id) ? data : null);

      if (project && Number.isFinite(project.id)) {
        setProjectLookup((prev) => ({
          ...prev,
          [project.id]: project
        }));
        return project;
      }
    } catch (err) {
      console.error('[KanbanBoard] Failed to fetch project for lookup:', err);
    }
    return null;
  }, [projectLookup]);
  useEffect(() => {
    if (!currentUser?.id) {
      setUsersById({});
      return;
    }

    const managerLike = isManagerLike(currentRole, currentUser?.role, sessionRole);

    // Only managers need the user directory to evaluate subordinate access
    if (!managerLike) {
      setUsersById({});
      return;
    }

    let active = true;
    (async () => {
      try {
        const response = await userService.getAllUsers();
        if (!active) return;
        const list = Array.isArray(response)
          ? response
          : Array.isArray(response?.users)
            ? response.users
            : [];
        const map = list.reduce((acc, user) => {
          if (user?.id != null) {
            acc[user.id] = user;
          }
          return acc;
        }, {});
        setUsersById(map);
      } catch (err) {
        if (!active) return;
        console.error('[KanbanBoard] Failed to load users for RBAC filtering:', err);
        setUsersById({});
      }
    })();
    return () => {
      active = false;
    };
  }, [currentUser?.id, currentRole, currentUser?.role, sessionRole]);
  async function handleSaveNewTask({ title, description, dueDate, priority, tags, assignees, recurrence, projectId: selectedProjectId, attachments }) {
    if (!currentUser?.id) {
      console.error('[KanbanBoard] Cannot create task without an authenticated user')
      return
    }
    console.log('[KanbanBoard] handleSaveNewTask called', {
      title,
      description,
      dueDate,
      priority,
      tags,
      assignees,
      recurrence,
      selectedProjectId,
      boardProjectId,
      lane: editorLane,
      attachments: attachments?.length || 0
    });
    try {
      const resolvedProjectIdRaw =
        selectedProjectId != null
          ? selectedProjectId
          : boardProjectId;
      const resolvedProjectId =
        resolvedProjectIdRaw != null && Number.isFinite(Number(resolvedProjectIdRaw))
          ? Number(resolvedProjectIdRaw)
          : null;
      console.log('[KanbanBoard] Resolved project id:', { resolvedProjectIdRaw, resolvedProjectId });
      if (resolvedProjectId == null) {
        toast.error('Please select an active project before creating a task.');
        return;
      }
      const payload = {
        title,
        description: description || null,
        priority: Number(priority) || 5, // Default to medium priority
        status: editorLane,
        deadline: dueDate || null,
        project_id: resolvedProjectId,
        assigned_to: Array.isArray(assignees) && assignees.length > 0 ? assignees.map(a => a.id) : [currentUser.id],
        tags,
        recurrence: recurrence ?? null,
      };
      console.log('[KanbanBoard] POST /tasks payload:', payload);
      const res = await fetchWithCsrf(`${API}/tasks`, {
        method: "POST",
        headers: {
          "Content-Type": "application/json",
        },
        body: JSON.stringify(payload),
      })
      console.log('[KanbanBoard] POST /tasks status:', res.status);
      if (res.status === 401) {
        toast.error('Your session has expired. Please sign in again and retry.');
        return;
      }
      if (!res.ok) {
        const { error } = await res.json().catch(() => ({}))
        throw new Error(error || `POST /tasks ${res.status}`)
      }
      const row = await res.json()
      console.log('[KanbanBoard] Created task response:', row);
      
      // Upload attachments if any
      if (attachments && attachments.length > 0) {
        try {
          const formData = new FormData()
          attachments.forEach(file => {
            formData.append('files', file)
          })
          
          const uploadResponse = await fetchWithCsrf(`${API}/api/tasks/${row.id}/files`, {
            method: 'POST',
            body: formData
          })
          
          if (!uploadResponse.ok) {
            console.warn('Failed to upload some attachments')
          } else {
            const uploadResult = await uploadResponse.json()
            if (uploadResult.data?.errors && uploadResult.data.errors.length > 0) {
              console.warn('Some files failed:', uploadResult.data.errors)
            }
          }
        } catch (uploadError) {
          console.error('Error uploading attachments:', uploadError)
        }
      }
      
      const card = rowToCard(row)

      setRawTasks(prev =>
        editorPosition === "top" ? [card, ...prev] : [...prev, card]
      )
      setBanner("Task Successfully Created")
      cancelAddTask()
    } catch (err) {
      console.error("[save task]", err)
      toast.error(err.message || 'Failed to create task.');
    }
  }
  const [panelTask, setPanelTask] = useState(null)
  const openPanel = (task) => setPanelTask(task)
  const closePanel = () => setPanelTask(null)
  const [rawTasks, setRawTasks] = useState([])
  const [banner, setBanner] = useState("")
  const [tagFilter, setTagFilter] = useState("")

  useEffect(() => {
    if (!banner) return
    const t = setTimeout(() => setBanner(""), 2500)
    return () => clearTimeout(t)
  }, [banner])

  useEffect(() => {
    async function load() {
      try {
        const res = await fetch(`${API}/tasks?archived=false&parent_id=null`, {
          credentials: 'include',
        })
        console.log('[KanbanBoard] GET /tasks status:', res.status);
        if (!res.ok) throw new Error(`GET /tasks ${res.status}`)
        const rows = await res.json()
        console.log('[KanbanBoard] Loaded tasks:', Array.isArray(rows) ? rows.length : 'unknown');
        setRawTasks(rows.map(rowToCard))
      } catch (err) {
        console.error("[load tasks]", err)
      }
    }
    load()
  }, [])

  const currentUserId = currentUser?.id != null ? Number(currentUser.id) : null;
  const normalizedRole = resolveRoleLabel(currentRole ?? currentUser?.role ?? sessionRole);
  const normalizedDepartment = typeof currentUser?.department === 'string'
    ? currentUser.department.trim().toLowerCase()
    : '';
  const managerDivision = currentUser?.division ? String(currentUser.division).toLowerCase() : null;
  const managerHierarchySource =
    currentUser?.hierarchy ??
    currentUser?.level ??
    currentUser?.hierarchy_level ??
    currentUser?.role_level ??
    null;
  const hierarchyAsNumber = Number(managerHierarchySource);
  const managerHierarchy = Number.isFinite(hierarchyAsNumber) ? hierarchyAsNumber : null;
  const hasUserDirectory = usersById && Object.keys(usersById).length > 0;
  const accessibleProjectIds = useMemo(
    () =>
      Object.keys(projectLookup || {})
        .map((key) => Number(key))
        .filter(Number.isFinite),
    [projectLookup]
  );

  const visibleTasks = useMemo(() => {
    if (!Array.isArray(rawTasks)) {
      return [];
    }
    if (!currentUserId || !normalizedRole) {
      return rawTasks;
    }
    if (normalizedDepartment === 'hr team') {
      return rawTasks;
    }

    const extractAssigneeIds = (task) => {
      if (Array.isArray(task?.assignees) && task.assignees.length) {
        return task.assignees
          .map((assignee) => Number(
            typeof assignee === 'object' ? assignee?.id ?? assignee?.user_id : assignee
          ))
          .filter(Number.isFinite)
          .map((value) => Math.trunc(value));
      }

      const raw = Array.isArray(task?.assigned_to)
        ? task.assigned_to
        : task?.assigned_to != null
          ? [task.assigned_to]
          : [];

      return raw
        .map((value) => Number(value))
        .filter(Number.isFinite)
        .map((value) => Math.trunc(value));
    };

    if (normalizedRole === 'manager') {
      return rawTasks.filter((task) => {
        const assigneeIds = extractAssigneeIds(task);
        if (!assigneeIds.length) {
          return false;
        }

        if (assigneeIds.includes(currentUserId)) {
          return true;
        }

        if (!hasUserDirectory || !managerDivision) {
          return false;
        }

        return assigneeIds.some((assigneeId) => {
          const assignee = usersById[assigneeId];
          if (!assignee) return false;

          const subordinateDivision = assignee?.division ? String(assignee.division).toLowerCase() : null;
          if (!subordinateDivision || subordinateDivision !== managerDivision) {
            return false;
          }

          const subordinateHierarchySource =
            assignee?.hierarchy ??
            assignee?.level ??
            assignee?.hierarchy_level ??
            assignee?.role_level ??
            null;
          const subordinateHierarchy = Number(subordinateHierarchySource);
          const comparable =
            managerHierarchy != null &&
            Number.isFinite(managerHierarchy) &&
            Number.isFinite(subordinateHierarchy);

          return comparable ? subordinateHierarchy < managerHierarchy : true;
        });
      });
    }

    // Staff: show tasks they are assigned to or within accessible projects
    return rawTasks.filter((task) => {
      const assigneeIds = extractAssigneeIds(task);
      if (assigneeIds.includes(currentUserId)) {
        return true;
      }

      const projectId = Number(task.projectId ?? task.project_id);
      if (
        Number.isFinite(projectId) &&
        accessibleProjectIds.includes(projectId)
      ) {
        return true;
      }

      return false;
    });
  }, [rawTasks, currentUserId, normalizedRole, normalizedDepartment, usersById, hasUserDirectory, managerDivision, managerHierarchy, accessibleProjectIds]);

  useEffect(() => {
    if (!panelTask) return;
    const isVisible = visibleTasks.some((task) => task.id === panelTask.id);
    if (!isVisible) {
      setPanelTask(null);
    }
  }, [panelTask, visibleTasks]);

  const { isAdding, editorPosition, startAddTask, cancelAddTask, editorLane } = useKanban()

  // Apply tag filtering to visible tasks
  const filteredTasks = useMemo(() => {
    if (!tagFilter.trim()) {
      return visibleTasks;
    }
    const searchTerms = tagFilter.toLowerCase().trim().split(/\s+/);
    return visibleTasks.filter((task) => {
      if (!Array.isArray(task.tags) || task.tags.length === 0) {
        return false;
      }
      const taskTagsLower = task.tags.map(tag => String(tag).toLowerCase());
      return searchTerms.some(term =>
        taskTagsLower.some(tag => tag.includes(term))
      );
    });
  }, [visibleTasks, tagFilter]);

  const todo = filteredTasks.filter(t => t.workflow === "pending")
  const doing = filteredTasks.filter(t => t.workflow === "in_progress")
  const done = filteredTasks.filter(t => t.workflow === "completed")
  const blocked = filteredTasks.filter(t => t.workflow === "blocked")

  return (
    <div className="flex-1 p-3 sm:p-6 overflow-hidden" style={{ backgroundColor: 'rgb(var(--background))' }}>
      {banner && (
        <div className="fixed top-4 left-1/2 -translate-x-1/2 z-50">
          <div className="rounded-md bg-emerald-600 px-4 py-2 text-white shadow-lg ring-1 ring-black/10">
            {banner}
          </div>
        </div>
      )}

      {/* Header with Priority Help and Theme Toggle */}
      <div className="mb-4 flex justify-between items-center">
        <TooltipProvider>
          <Tooltip>
            <TooltipTrigger asChild>
              <button className="flex items-center gap-2 transition-colors" style={{ color: 'rgb(var(--muted-foreground))' }}>
                <HelpCircle className="w-4 h-4" />
                <span className="text-sm">Priority System</span>
              </button>
            </TooltipTrigger>
            <TooltipContent className="max-w-sm" style={{ backgroundColor: 'rgb(var(--muted))', borderColor: 'rgb(var(--border))', color: 'rgb(var(--foreground))' }}>
              <div className="space-y-2 p-2">
                <p className="font-semibold">Priority Scale (1-10):</p>
                <ul className="text-xs space-y-1">
                  <li>• 1-3: <span className="text-teal-400">Low priority</span></li>
                  <li>• 4-6: <span className="text-amber-400">Medium priority</span></li>
                  <li>• 7-8: <span className="text-orange-400">High priority</span></li>
                  <li>• 9-10: <span className="text-fuchsia-400">Critical priority</span></li>
                </ul>
              </div>
            </TooltipContent>
          </Tooltip>
        </TooltipProvider>
        <ThemeToggle />
      </div>

      {/* Tag Filter Search */}
      <div className="mb-4 flex justify-center">
        <div className="w-full max-w-md">
          <Input
            type="text"
            placeholder="Search tasks by tags (e.g., frontend, backend, urgent)..."
            value={tagFilter}
            onChange={(e) => setTagFilter(e.target.value)}
            className="focus:border-blue-500"
            style={{
              backgroundColor: 'rgb(var(--muted))',
              borderColor: 'rgb(var(--border))',
              color: 'rgb(var(--foreground))'
            }}
          />
          {tagFilter && (
            <div className="mt-2 text-sm text-center" style={{ color: 'rgb(var(--muted-foreground))' }}>
              Showing {filteredTasks.length} of {visibleTasks.length} tasks
            </div>
          )}
        </div>
      </div>

      <div className="overflow-x-auto overflow-y-hidden h-full">
        <div className="flex gap-3 sm:gap-6 min-w-max h-full pb-4">

          {/* To do Column */}
          <div className="w-[280px] sm:w-[360px] flex-none space-y-4 flex flex-col">
            <div className="flex items-center justify-between flex-shrink-0">
              <div className="flex items-center gap-2">
                <h2 className="font-medium" style={{ color: 'rgb(var(--foreground))' }}>To do</h2>
                <span className="text-xs px-2 py-1 rounded-full" style={{ backgroundColor: 'rgb(var(--muted))', color: 'rgb(var(--muted-foreground))' }}>
                  {todo.length + (isAdding && editorLane === "pending" ? 1 : 0)}
                </span>

              </div>
            </div>

            <div className="space-y-3 overflow-y-auto flex-1">
              {isAdding && editorLane === "pending" && editorPosition === "top" && (
                <EditableTaskCard
                  onCancel={cancelAddTask}
                  onSave={handleSaveNewTask}
                  defaultProjectId={boardProjectId}
                  projects={activeProjects}
                  projectsLoading={projectsLoading}
                  projectsError={projectsError}
                />
              )}

              {todo.map((t) => (
                <TaskCard
                  key={t.id ?? `${t.title}-${t.deadline}`}
                  taskId={t.id}
                  title={t.title}
                  description={t.description}
                  priority={t.priority}
                  assignees={t.assignees}
                  deadline={t.deadline}
                  tags={t.tags}
                  status={t.workflow}
                  onClick={() => openPanel(t)}
                />
              ))}

              {isAdding && editorLane === "pending" && editorPosition === "bottom" && (
                <EditableTaskCard
                  onCancel={cancelAddTask}
                  onSave={handleSaveNewTask}
                  defaultProjectId={boardProjectId}
                  projects={activeProjects}
                  projectsLoading={projectsLoading}
                  projectsError={projectsError}
                />
              )}

              {!isAdding && (
                <Button
                  onClick={() => startAddTask("bottom", "pending")}
                  variant="ghost"
                  className="w-full border-2 border-dashed py-8"
                  style={{
                    color: 'rgb(var(--muted-foreground))',
                    borderColor: 'rgb(var(--border))'
                  }}
                >
                  <Plus className="w-4 h-4 mr-2" />
                  Add task
                </Button>
              )}
            </div>
          </div>

          {/* Doing Column */}
          <div className="w-[280px] sm:w-[360px] flex-none space-y-4 flex flex-col">
            <div className="flex items-center gap-2 flex-shrink-0">
              <h2 className="font-medium" style={{ color: 'rgb(var(--foreground))' }}>Doing</h2>
              <span className="text-xs px-2 py-1 rounded-full" style={{ backgroundColor: 'rgb(var(--muted))', color: 'rgb(var(--muted-foreground))' }}>
                {doing.length + (isAdding && editorLane === "in_progress" ? 1 : 0)}
              </span>

            </div>
            <div className="space-y-3 overflow-y-auto flex-1">
              {isAdding && editorLane === "in_progress" && editorPosition === "top" && (
                <EditableTaskCard
                  onCancel={cancelAddTask}
                  onSave={handleSaveNewTask}
                  defaultProjectId={boardProjectId}
                  projects={activeProjects}
                  projectsLoading={projectsLoading}
                  projectsError={projectsError}
                />
              )}

              {doing.map((t) => (
                <TaskCard
                  key={t.id ?? `${t.title}-${t.deadline}`}
                  taskId={t.id}
                  title={t.title}
                  description={t.description}
                  priority={t.priority}
                  assignees={t.assignees}
                  deadline={t.deadline}
                  tags={t.tags}
                  status={t.workflow}
                  onClick={() => openPanel(t)}
                />
              ))}

              {isAdding && editorLane === "in_progress" && editorPosition === "bottom" && (
                <EditableTaskCard
                  onCancel={cancelAddTask}
                  onSave={handleSaveNewTask}
                  defaultProjectId={boardProjectId}
                  projects={activeProjects}
                  projectsLoading={projectsLoading}
                  projectsError={projectsError}
                />
              )}

              {!isAdding && (
                <Button
                  onClick={() => startAddTask("bottom", "in_progress")}
                  variant="ghost"
                  className="w-full border-2 border-dashed py-8"
                  style={{
                    color: 'rgb(var(--muted-foreground))',
                    borderColor: 'rgb(var(--border))'
                  }}
                >
                  <Plus className="w-4 h-4 mr-2" />
                  Add task
                </Button>
              )}

            </div>
          </div>

          {/* Done Column */}
          <div className="w-[280px] sm:w-[360px] flex-none space-y-4 flex flex-col">
            <div className="flex items-center gap-2 flex-shrink-0">
              <h2 className="font-medium" style={{ color: 'rgb(var(--foreground))' }}>Done</h2>
              <span className="text-xs px-2 py-1 rounded-full" style={{ backgroundColor: 'rgb(var(--muted))', color: 'rgb(var(--muted-foreground))' }}>
                {done.length + (isAdding && editorLane === "completed" ? 1 : 0)}
              </span>
            </div>
            <div className="space-y-3 overflow-y-auto flex-1">
              {isAdding && editorLane === "completed" && editorPosition === "top" && (
                <EditableTaskCard
                  onCancel={cancelAddTask}
                  onSave={handleSaveNewTask}
                  defaultProjectId={boardProjectId}
                  projects={activeProjects}
                  projectsLoading={projectsLoading}
                  projectsError={projectsError}
                />
              )}
              {done.map((t) => (
                <TaskCard
                  key={t.id ?? `${t.title}-${t.deadline}`}
                  taskId={t.id}
                  title={t.title}
                  description={t.description}
                  priority={t.priority}
                  assignees={t.assignees}
                  deadline={t.deadline}
                  tags={t.tags}
                  status={t.workflow}
                  onClick={() => openPanel(t)}
                />
              ))}
              {isAdding && editorLane === "completed" && editorPosition === "bottom" && (
                <EditableTaskCard
                  onCancel={cancelAddTask}
                  onSave={handleSaveNewTask}
                  defaultProjectId={boardProjectId}
                  projects={activeProjects}
                  projectsLoading={projectsLoading}
                  projectsError={projectsError}
                />
              )}

              {!isAdding && (
                <Button
                  onClick={() => startAddTask("bottom", "completed")}
                  variant="ghost"
                  className="w-full border-2 border-dashed py-8"
                  style={{
                    color: 'rgb(var(--muted-foreground))',
                    borderColor: 'rgb(var(--border))'
                  }}
                >
                  <Plus className="w-4 h-4 mr-2" />
                  Add task
                </Button>
              )}

            </div>
          </div>
          {/* Blocked Column */}
          <div className="w-[280px] sm:w-[360px] flex-none space-y-4 flex flex-col">
            <div className="flex items-center gap-2 flex-shrink-0">
              <h2 className="font-medium" style={{ color: 'rgb(var(--foreground))' }}>Blocked</h2>
              <span className="text-xs px-2 py-1 rounded-full" style={{ backgroundColor: 'rgb(var(--muted))', color: 'rgb(var(--muted-foreground))' }}>
                {blocked.length + (isAdding && editorLane === "blocked" ? 1 : 0)}
              </span>
            </div>

            <div className="space-y-3 overflow-y-auto flex-1">
              {isAdding && editorLane === "blocked" && editorPosition === "top" && (
                <EditableTaskCard
                  onCancel={cancelAddTask}
                  onSave={handleSaveNewTask}
                  defaultProjectId={boardProjectId}
                  projects={activeProjects}
                  projectsLoading={projectsLoading}
                  projectsError={projectsError}
                />
              )}

              {blocked.map((t) => (
                <TaskCard
                  key={t.id ?? `${t.title}-${t.deadline}`}
                  taskId={t.id}
                  title={t.title}
                  description={t.description}
                  priority={t.priority}
                  assignees={t.assignees}
                  deadline={t.deadline}
                  tags={t.tags}
                  status={t.workflow}
                  onClick={() => openPanel(t)}
                />
              ))}

              {isAdding && editorLane === "blocked" && editorPosition === "bottom" && (
                <EditableTaskCard
                  onCancel={cancelAddTask}
                  onSave={handleSaveNewTask}
                  defaultProjectId={boardProjectId}
                  projects={activeProjects}
                  projectsLoading={projectsLoading}
                  projectsError={projectsError}
                />
              )}

              {/* {!isAdding && (
      <Button
        onClick={() => startAddTask("bottom", "blocked")}
        variant="ghost"
        className="w-full text-gray-400 hover:text-white hover:bg-gray-700 border-2 border-dashed border-gray-600 hover:border-gray-500 py-8"
      >
        <Plus className="w-4 h-4 mr-2" />
        Add task
      </Button>
    )} */}
            </div>
          </div>

        </div></div>
      {panelTask && (
        <TaskSidePanel
          task={panelTask}
          projectLookup={projectLookup}
          projectsLoading={projectsLoading}
          projectsError={projectsError}
          ensureProject={ensureProjectLookup}
          toCard={rowToCard}
          onClose={closePanel}
          onSave={async (patch) => {
            try {
              // Prefer the richer assignee payload when available, but fall back to assigned_to arrays
              const rawAssigneeInputs =
                Array.isArray(patch.assignees) && patch.assignees.length
                  ? patch.assignees
                  : Array.isArray(patch.assigned_to)
                    ? patch.assigned_to
                    : [];
              const assigned_to = Array.from(
                new Set(
                  rawAssigneeInputs
                    .map((entry) => {
                      if (entry == null) return null;
                      const raw =
                        typeof entry === 'object'
                          ? entry.id ?? entry.user_id ?? entry.userId ?? null
                          : entry;
                      const numeric = Number(raw);
                      return Number.isFinite(numeric) ? Math.trunc(numeric) : null;
                    })
                    .filter((value) => value !== null)
                )
              );
              const payload = {
                title: patch.title,
                description: patch.description || null,
                priority: patch.priority,
                status: patch.status,
                deadline: patch.deadline || null,
                tags: patch.tags || [],
                assigned_to,
                recurrence: patch.recurrence ?? null,
              };
              if (patch.hours !== undefined) {
                payload.hours = patch.hours;
              }
              console.log('[KanbanBoard] Sending payload to backend:', payload);
              const res = await fetchWithCsrf(`${API}/tasks/${panelTask.id}`, {
                method: "PUT",
                headers: {
                  "Content-Type": "application/json",
                },
                body: JSON.stringify(payload),
              })
              if (!res.ok) {
                const errorData = await res.json().catch(() => ({}))
                const errorMessage = errorData.message || errorData.error || `Failed to update task: ${res.status}`
                throw new Error(errorMessage)
              }
              const row = await res.json()
              console.log("[kanban board]", row);
              const updated = rowToCard(row)
              setRawTasks((prev) => prev.map((t) => (t.id === updated.id ? updated : t)))
              closePanel()
              return row
            } catch (e) {
              console.error("[update task]", e)
              toast.error(e.message)
            }
          }}
          onDeleted={(id) => {
            setRawTasks((prev) => prev.filter((t) => t.id !== id))
            closePanel()
          }}
        />
      )}
    </div>
  )
}<|MERGE_RESOLUTION|>--- conflicted
+++ resolved
@@ -12,9 +12,7 @@
 import { extractUserHours, normalizeTimeSummary } from "@/lib/time-tracking"
 import { TaskSidePanel } from "./kanban/task-side-panel"
 import { EditableTaskCard } from "./kanban/editable-task-card"
-<<<<<<< HEAD
 import toast from "react-hot-toast"
-=======
 import { ThemeToggle } from "./theme-toggle"
 import {
   Tooltip,
@@ -22,7 +20,6 @@
   TooltipProvider,
   TooltipTrigger,
 } from "@/components/ui/tooltip"
->>>>>>> 8d47e5d6
 
 const API = process.env.NEXT_PUBLIC_API_URL
 const cap = (s) => (s ? s.toString().charAt(0).toUpperCase() + s.toString().slice(1).toLowerCase() : "")
