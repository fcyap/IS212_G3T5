--- conflicted
+++ resolved
@@ -55,11 +55,7 @@
           status: editorLane,
           deadline: dueDate || null,
           team_id: 1,
-<<<<<<< HEAD
-          assigned_to: Array.isArray(assignees) ? assignees.map(a => a.id) : [],
-=======
-          assigned_to: [CurrentUser.id],
->>>>>>> 1bfe7253
+          assigned_to: Array.isArray(assignees) && assignees.length > 0 ? assignees.map(a => a.id) : [CurrentUser.id],
           tags,
         }),
       })
