"use client"
import { CurrentUser } from "@/components/task-comment/test-task-comments";
import { useState, useEffect } from "react"
import { Button } from "@/components/ui/button"
import { TaskCard } from "./task-card"
import { Input } from "@/components/ui/input"
import { Textarea } from "@/components/ui/textarea"
import { getCsrfToken } from "@/lib/csrf"
import {
  Select, SelectTrigger, SelectValue, SelectContent, SelectItem,
} from "@/components/ui/select"
import { Trash, Check, X, Plus } from "lucide-react"
import { useKanban } from "@/components/kanban-context"
import { Badge } from "@/components/ui/badge"
import { CommentSection } from "./task-comment/task-comment-section"

const priorityChipClasses = {
  Low: "bg-teal-200 text-teal-900",
  Medium: "bg-amber-300 text-amber-950",
  High: "bg-fuchsia-300 text-fuchsia-950",
}

const prettyStatus = (s) => {
  const key = String(s || "").toLowerCase();
  const map = {
    pending: "To do",
    in_progress: "Doing",
    completed: "Completed",
    blocked: "Blocked",
    cancelled: "Cancelled",
  };
  return map[key] ?? cap(key.replace("_", " "));
};

const API = process.env.NEXT_PUBLIC_API_URL
const cap = (s) => (s ? s.toString().charAt(0).toUpperCase() + s.toString().slice(1).toLowerCase() : "")

function rowToCard(r) {
  const workflow = String(r.status || 'pending').toLowerCase();
  const normalizedAssignees =
    Array.isArray(r.assignees) ? r.assignees
      : Array.isArray(r.assigned_to) ? r.assigned_to.map(id => ({ id }))
        : [];

  const recurrence =
    r.recurrence_freq
      ? { freq: r.recurrence_freq, interval: r.recurrence_interval || 1 }
      : null;

  return {
    id: r.id,
    title: r.title ?? '',
    description: r.description || '',
    priority: cap(r.priority) || 'Low',
    workflow,
    deadline: r.deadline || null,
    assignees: normalizedAssignees,  // <-- use this
    tags: Array.isArray(r.tags) ? r.tags : [],
    recurrence,
  };
}

// --- RecurrencePicker --------------------------------------------
function RecurrencePicker({ value, onChange, disabled = false }) {
  const freq = value?.freq ?? "none";
  const interval = value?.interval ?? 1;

  function setFreq(next) {
    if (next === "none") onChange(null);
    else onChange({ freq: next, interval: interval || 1 });
  }
  function setInterval(next) {
    const n = Math.max(1, Number(next) || 1);
    if (!value) onChange({ freq: "daily", interval: n });
    else onChange({ ...value, interval: n });
  }

  const label =
    freq === "none"
      ? "Does not repeat"
      : `Repeats every ${interval} ${freq === "daily" ? (interval > 1 ? "days" : "day")
        : freq === "weekly" ? (interval > 1 ? "weeks" : "week")
          : (interval > 1 ? "months" : "month")}`;

  return (
    <div className={disabled ? "opacity-60 pointer-events-none" : ""}>
      <label className="block text-xs text-gray-400 mb-1 mt-2">Repeat</label>
      <div className="grid grid-cols-2 gap-2">
        <Select
          value={freq}
          onValueChange={setFreq}
          disabled={disabled}
        >
          <SelectTrigger className="bg-transparent text-gray-100 border-gray-700">
            <SelectValue placeholder="Repeat" />
          </SelectTrigger>
          <SelectContent className="bg-white">
            <SelectItem value="none">None</SelectItem>
            <SelectItem value="daily">Daily</SelectItem>
            <SelectItem value="weekly">Weekly</SelectItem>
            <SelectItem value="monthly">Monthly</SelectItem>
          </SelectContent>
        </Select>

        <Input
          type="number"
          min={1}
          value={interval}
          onChange={(e) => setInterval(e.target.value)}
          className="bg-transparent text-gray-100 border-gray-700"
          disabled={disabled || freq === "none"}
          placeholder="Interval"
        />
      </div>
      <div className="mt-1 text-xs text-gray-400">{label}</div>
    </div>
  );
}
// ------------------------------------------------------------------


export function KanbanBoard({ projectId = null }) {
  // const { user: currentUser } = useAuth()
  async function handleSaveNewTask({ title, description, dueDate, priority, tags, assignees, recurrence }) {
    if (!CurrentUser?.id) {
      console.error('[KanbanBoard] Cannot create task without an authenticated user')
      return
    }
    try {
<<<<<<< HEAD
      const res = await fetch(`${API}/tasks?archived=false&parent_id=null`, {
=======
      const csrfToken = await getCsrfToken();
      const res = await fetch(`${API}/tasks`, {
>>>>>>> dfd6dca4
        method: "POST",
        headers: {
          "Content-Type": "application/json",
          "x-csrf-token": csrfToken
        },
        credentials: "include",
        body: JSON.stringify({
          title,
          description: description || null,
          priority: (priority || "Low").toLowerCase(),
          status: editorLane,
          deadline: dueDate || null,
          project_id: projectId,
          assigned_to: Array.isArray(assignees) && assignees.length > 0 ? assignees.map(a => a.id) : [CurrentUser.id],
          tags,
          recurrence: recurrence ?? null,
        }),
      })
      if (!res.ok) {
        const { error } = await res.json().catch(() => ({}))
        throw new Error(error || `POST /tasks ${res.status}`)
      }
      const row = await res.json()
      const card = rowToCard(row)
      const withAssignees = {
        ...card,
        assignees: [{ id: CurrentUser.id, name: CurrentUser.name }],
      }

      // setTasks(prev => editorPosition === "top" ? [card, ...prev] : [...prev, card])
      setTasks(prev =>
        editorPosition === "top" ? [withAssignees, ...prev] : [...prev, withAssignees]
      )
      setBanner("Task Successfully Created")
      cancelAddTask()
    } catch (err) {
      console.error("[save task]", err)
    }
  }
  const [panelTask, setPanelTask] = useState(null)
  const openPanel = (task) => setPanelTask(task)
  const closePanel = () => setPanelTask(null)
  const [tasks, setTasks] = useState([])
  const [banner, setBanner] = useState("")

  useEffect(() => {
    if (!banner) return
    const t = setTimeout(() => setBanner(""), 2500)
    return () => clearTimeout(t)
  }, [banner])

  useEffect(() => {
    async function load() {
      try {
        const res = await fetch(`${API}/tasks?archived=false&parent_id=null`)
        if (!res.ok) throw new Error(`GET /tasks ${res.status}`)
        const rows = await res.json()
        setTasks(rows.map(rowToCard))
      } catch (err) {
        console.error("[load tasks]", err)
      }
    }
    load()
  }, [])


  const { isAdding, editorPosition, startAddTask, cancelAddTask, editorLane } = useKanban()
  const todo = tasks.filter(t => t.workflow === "pending")
  const doing = tasks.filter(t => t.workflow === "in_progress")
  const done = tasks.filter(t => t.workflow === "completed")
  const blocked = tasks.filter(t => t.workflow === "blocked")

  return (
    <div className="flex-1 bg-[#1a1a1d] p-6">
      {banner && (
        <div className="fixed top-4 left-1/2 -translate-x-1/2 z-50">
          <div className="rounded-md bg-emerald-600 px-4 py-2 text-white shadow-lg ring-1 ring-black/10">
            {banner}
          </div>
        </div>
      )}
      <div className="overflow-x-auto">
        <div className="flex gap-6 w-max flex-nowrap">

          {/* To do Column */}
          <div className="w-[360px] flex-none space-y-4">
            <div className="flex items-center justify-between">
              <div className="flex items-center gap-2">
                <h2 className="text-white font-medium">To do</h2>
                <span className="bg-gray-600 text-gray-300 text-xs px-2 py-1 rounded-full">
                  {todo.length + (isAdding && editorLane === "pending" ? 1 : 0)}
                </span>

              </div>
            </div>

            <div className="space-y-3">
              {isAdding && editorLane === "pending" && editorPosition === "top" && (
                <EditableTaskCard onCancel={cancelAddTask} onSave={handleSaveNewTask} />
              )}

              {todo.map((t) => (
                <TaskCard
                  key={t.id ?? `${t.title}-${t.deadline}`}
                  title={t.title}
                  description={t.description}
                  priority={t.priority}
                  assignees={t.assignees}
                  deadline={t.deadline}
                  tags={t.tags}
                  status={t.workflow}
                  onClick={() => openPanel(t)}
                />
              ))}

              {isAdding && editorLane === "pending" && editorPosition === "bottom" && (
                <EditableTaskCard onCancel={cancelAddTask} onSave={handleSaveNewTask} />
              )}

              {!isAdding && (
                <Button
                  onClick={() => startAddTask("bottom", "pending")}
                  variant="ghost"
                  className="w-full text-gray-400 hover:text-white hover:bg-gray-700 border-2 border-dashed border-gray-600 hover:border-gray-500 py-8"
                >
                  <Plus className="w-4 h-4 mr-2" />
                  Add task
                </Button>
              )}
            </div>
          </div>

          {/* Doing Column */}
          <div className="w-[360px] flex-none space-y-4">
            <div className="flex items-center gap-2">
              <h2 className="text-white font-medium">Doing</h2>
              <span className="bg-gray-600 text-gray-300 text-xs px-2 py-1 rounded-full">
                {doing.length + (isAdding && editorLane === "in_progress" ? 1 : 0)}
              </span>

            </div>
            <div className="space-y-3">
              {isAdding && editorLane === "in_progress" && editorPosition === "top" && (
                <EditableTaskCard onCancel={cancelAddTask} onSave={handleSaveNewTask} />
              )}

              {doing.map((t) => (
                <TaskCard
                  key={t.id ?? `${t.title}-${t.deadline}`}
                  title={t.title}
                  description={t.description}
                  priority={t.priority}
                  assignees={t.assignees}
                  deadline={t.deadline}
                  tags={t.tags}
                  status={t.workflow}
                  onClick={() => openPanel(t)}
                />
              ))}

              {isAdding && editorLane === "in_progress" && editorPosition === "bottom" && (
                <EditableTaskCard onCancel={cancelAddTask} onSave={handleSaveNewTask} />
              )}

              {!isAdding && (
                <Button
                  onClick={() => startAddTask("bottom", "in_progress")}
                  variant="ghost"
                  className="w-full text-gray-400 hover:text-white hover:bg-gray-700 border-2 border-dashed border-gray-600 hover:border-gray-500 py-8"
                >
                  <Plus className="w-4 h-4 mr-2" />
                  Add task
                </Button>
              )}

            </div>
          </div>

          {/* Done Column */}
          <div className="w-[360px] flex-none space-y-4">
            <div className="flex items-center gap-2">
              <h2 className="text-white font-medium">Done</h2>
              <span className="bg-gray-600 text-gray-300 text-xs px-2 py-1 rounded-full">
                {done.length + (isAdding && editorLane === "completed" ? 1 : 0)}
              </span>
            </div>
            <div className="space-y-3">
              {isAdding && editorLane === "completed" && editorPosition === "top" && (
                <EditableTaskCard onCancel={cancelAddTask} onSave={handleSaveNewTask} />
              )}
              {done.map((t) => (
                <TaskCard
                  key={t.id ?? `${t.title}-${t.deadline}`}
                  title={t.title}
                  description={t.description}
                  priority={t.priority}
                  assignees={t.assignees}
                  deadline={t.deadline}
                  tags={t.tags}
                  status={t.workflow}
                  onClick={() => openPanel(t)}
                />
              ))}
              {isAdding && editorLane === "completed" && editorPosition === "bottom" && (
                <EditableTaskCard onCancel={cancelAddTask} onSave={handleSaveNewTask} />
              )}

              {!isAdding && (
                <Button
                  onClick={() => startAddTask("bottom", "completed")}
                  variant="ghost"
                  className="w-full text-gray-400 hover:text-white hover:bg-gray-700 border-2 border-dashed border-gray-600 hover:border-gray-500 py-8"
                >
                  <Plus className="w-4 h-4 mr-2" />
                  Add task
                </Button>
              )}

            </div>
          </div>
          {/* Blocked Column */}
          <div className="w-[360px] flex-none space-y-4">
            <div className="flex items-center gap-2">
              <h2 className="text-white font-medium">Blocked</h2>
              <span className="bg-gray-600 text-gray-300 text-xs px-2 py-1 rounded-full">
                {blocked.length + (isAdding && editorLane === "blocked" ? 1 : 0)}
              </span>
            </div>

            <div className="space-y-3">
              {isAdding && editorLane === "blocked" && editorPosition === "top" && (
                <EditableTaskCard onCancel={cancelAddTask} onSave={handleSaveNewTask} />
              )}

              {blocked.map((t) => (
                <TaskCard
                  key={t.id ?? `${t.title}-${t.deadline}`}
                  title={t.title}
                  description={t.description}
                  priority={t.priority}
                  assignees={t.assignees}
                  deadline={t.deadline}
                  tags={t.tags}
                  status={t.workflow}
                  onClick={() => openPanel(t)}
                />
              ))}

              {isAdding && editorLane === "blocked" && editorPosition === "bottom" && (
                <EditableTaskCard onCancel={cancelAddTask} onSave={handleSaveNewTask} />
              )}

              {/* {!isAdding && (
      <Button
        onClick={() => startAddTask("bottom", "blocked")}
        variant="ghost"
        className="w-full text-gray-400 hover:text-white hover:bg-gray-700 border-2 border-dashed border-gray-600 hover:border-gray-500 py-8"
      >
        <Plus className="w-4 h-4 mr-2" />
        Add task
      </Button>
    )} */}
            </div>
          </div>

        </div></div>
      {panelTask && (
        <TaskSidePanel
          task={panelTask}
          onClose={closePanel}
          onSave={async (patch) => {
            try {
              // Convert assignees (array of user objects) to assigned_to (array of user IDs)
              const assigned_to = Array.isArray(patch.assignees)
                ? patch.assignees.map(a => a.id)
                : [];
              const payload = {
                title: patch.title,
                description: patch.description || null,
                priority: patch.priority,
                status: patch.status,
                deadline: patch.deadline || null,
                tags: patch.tags || [],
                assigned_to,
                recurrence: patch.recurrence ?? null,
              };
              console.log('[KanbanBoard] Sending payload to backend:', payload);
              const csrfToken = await getCsrfToken();
              const res = await fetch(`${API}/tasks/${panelTask.id}`, {
                method: "PUT",
                headers: {
                  "Content-Type": "application/json",
                  "x-csrf-token": csrfToken
                },
                credentials: "include",
                body: JSON.stringify(payload),
              })
              if (!res.ok) {
                const { error } = await res.json().catch(() => ({}))
                throw new Error(error || `PUT /tasks/${panelTask.id} ${res.status}`)
              }
              const row = await res.json()
              console.log("[kanban board]", row);
              const updated = rowToCard(row)
              setTasks((prev) => prev.map((t) => (t.id === updated.id ? updated : t)))
              closePanel()
            } catch (e) {
              console.error("[update task]", e)
              alert(e.message)
            }
          }}
          onDeleted={(id) => {
            setTasks((prev) => prev.filter((t) => t.id !== id))
            closePanel()
          }}
        />
      )}
    </div>
  )
}


function TaskSidePanel({ task, onClose, onSave, onDeleted, nested = false }) {
  const [childPanelTask, setChildPanelTask] = useState(null);
  const canEdit =
    Array.isArray(task.assignees) &&
    task.assignees.some((a) => a.id === CurrentUser.id);
  const [title, setTitle] = useState(task.title || "");
  const [description, setDescription] = useState(task.description || "");
  const [priority, setPriority] = useState(task.priority || "Low");
  const [status, setStatus] = useState(task.workflow || "pending");
  const [deadline, setDeadline] = useState(task.deadline || "");
  const [tags, setTags] = useState(Array.isArray(task.tags) ? task.tags : []);
  const [tagInput, setTagInput] = useState("");
  const [assignees, setAssignees] = useState(Array.isArray(task.assignees) ? task.assignees : []);
  const [userSearch, setUserSearch] = useState("");
  const [userSearchResults, setUserSearchResults] = useState([]);
  const [loadingUsers, setLoadingUsers] = useState(false);
  const [recurrence, setRecurrence] = useState(task.recurrence ?? null);

  // Fetch user suggestions from backend on each keydown
  // Debounce timer for user search
  const [userSearchDebounce, setUserSearchDebounce] = useState(null);
  // Subtasks
  const [subtasks, setSubtasks] = useState([]);
  const [isSubtaskOpen, setIsSubtaskOpen] = useState(false);

  useEffect(() => {
    let mounted = true;
    (async () => {
      try {
        const res = await fetch(`${API}/tasks?archived=false&parent_id=${task.id}`);
        if (!res.ok) throw new Error(`GET /tasks ${res.status}`);
        const rows = await res.json();
        // rows already have assignees hydrated by backend; if you map, keep tags/assignees as you do elsewhere
        if (mounted) setSubtasks(rows.map(rowToCard));
      } catch (e) {
        console.error('[load subtasks]', e);
      }
    })();
    return () => { mounted = false; };
  }, [task.id]);

  async function loadSubtasks() {
    try {
      // Prefer backend filter: /tasks?parent_id=ID
      const res = await fetch(`${API}/tasks?parent_id=${task.id}`);
      if (!res.ok) throw new Error(`GET /tasks?parent_id=${task.id} ${res.status}`);
      const rows = await res.json();
      setSubtasks(Array.isArray(rows) ? rows : []);
    } catch (err) {
      console.error("[load subtasks]", err);
      // Fallback: fetch all then filter if your backend doesn't support parent_id
      try {
        const resAll = await fetch(`${API}/tasks`);
        const rowsAll = await resAll.json();
        setSubtasks((rowsAll || []).filter((r) => r.parent_id === task.id));
      } catch (e) {
        console.error("[load subtasks fallback]", e);
        setSubtasks([]);
      }
    }
  }


  function handleUserSearchInput(e) {
    if (!canEdit) return;
    const value = e.target.value;
    console.log('[AssigneeSearch] (input onChange) value:', value);
    setUserSearch(value);
    if (userSearchDebounce) clearTimeout(userSearchDebounce);
    if (!value.trim()) {
      setUserSearchResults([]);
      return;
    }
    setLoadingUsers(true);
    const timer = setTimeout(async () => {
      const apiUrl = `${API}/users/search?q=${encodeURIComponent(value)}&limit=8`;
      console.log('[AssigneeSearch] Fetching:', apiUrl);
      try {
        const res = await fetch(apiUrl);
        const data = await res.json();
        setUserSearchResults(data.users || []);
      } catch (err) {
        console.log('[AssigneeSearch] Fetch error:', err);
        setUserSearchResults([]);
      } finally {
        setLoadingUsers(false);
      }
    }, 250);
    setUserSearchDebounce(timer);
  }

  const canSave = canEdit && title.trim().length > 0 && priority;
  function addTagFromInput() {
    const t = tagInput.trim();
    if (!t) return;
    if (!tags.includes(t)) setTags((prev) => [...prev, t]);
    setTagInput("");
  }

  function removeTagAt(idx) {
    setTags((prev) => prev.filter((_, i) => i !== idx));
  }

  function addAssignee(user) {
    if (!canEdit) return;
    if (!assignees.some((a) => a.id === user.id)) {
      setAssignees((prev) => [...prev, user]);
    }
    setUserSearch("");
    setUserSearchResults([]);
  }

  function removeAssignee(userId) {
    if (!canEdit) return;
    setAssignees((prev) => prev.filter((a) => a.id !== userId));
  }

  async function handleDelete() {
    try {
      const csrfToken = await getCsrfToken();
      const res = await fetch(`${API}/tasks/${task.id}`, {
        method: "PUT",
        headers: {
          "Content-Type": "application/json",
          "x-csrf-token": csrfToken
        },
        credentials: "include",
        body: JSON.stringify({ archived: true }),
      });
      if (!res.ok) {
        const { error } = await res.json().catch(() => ({}));
        throw new Error(error || `PUT /tasks/${task.id} ${res.status}`);
      }
      onDeleted?.(task.id);
    } catch (e) {
      console.error("[archive task]", e);
      alert(e.message);
    }
  }

  return (
    <>
      {childPanelTask && (
        <TaskSidePanel
          task={childPanelTask}
          onClose={() => setChildPanelTask(null)}
          onSave={async (patch) => {
            const assigned_to = Array.isArray(patch.assignees)
              ? patch.assignees.map(a => a.id)
              : [];
            const payload = {
              title: patch.title,
              description: patch.description || null,
              priority: patch.priority,
              status: patch.status,
              deadline: patch.deadline || null,
              tags: patch.tags || [],
              assigned_to,
              recurrence: patch.recurrence ?? null,
            };
            try {
              const res = await fetch(`${API}/tasks/${childPanelTask.id}`, {
                method: "PUT",
                headers: { "Content-Type": "application/json" },
                body: JSON.stringify(payload),
              });
              if (!res.ok) {
                const { error } = await res.json().catch(() => ({}));
                throw new Error(error || `PUT /tasks/${childPanelTask.id} ${res.status}`);
              }
              const row = await res.json();
              setSubtasks(prev => prev.map(s => (s.id === row.id ? rowToCard(row) : s)));
              setChildPanelTask(null);
            } catch (e) {
              console.error("[update subtask]", e);
              alert(e.message);
            }
          }}
          onDeleted={(id) => {
            setSubtasks(prev => prev.filter(s => s.id !== id));
            setChildPanelTask(null);
          }}
          nested
        />
      )}
      <div className={nested ? "fixed inset-0 z-50" : "fixed inset-0 z-40"}>
        {/* Backdrop */}
        <div className="absolute inset-0 bg-black/40" onClick={onClose} />
        {/* Panel */}
        <div className="absolute right-0 top-0 h-full w-[420px] bg-[#1f2023] border-l border-gray-700 p-6 overflow-y-auto">
          <div className="flex items-center justify-between mb-4">
            <h3 className="text-white text-lg font-semibold">Edit task</h3>
            <button onClick={onClose} className="text-gray-300 hover:text-white text-xl leading-none">×</button>
          </div>

          <div className="space-y-4">
            {/* Title */}
            <div>
              <label className="block text-xs text-gray-400 mb-1">Title</label>
              <Input
                value={title}
                onChange={(e) => setTitle(e.target.value)}
                className="bg-transparent text-gray-100 border-gray-700"
                disabled={!canEdit}
              />
            </div>

            {/* Description */}
            <div>
              <label className="block text-xs text-gray-400 mb-1">Description</label>
              <Textarea
                value={description}
                onChange={(e) => setDescription(e.target.value)}
                rows={4}
                className="bg-transparent text-gray-100 border-gray-700"
                disabled={!canEdit}
              />
            </div>

            {/* Priority */}
            <div>
              <label className="block text-xs text-gray-400 mb-1">Priority</label>
              <Select value={priority} onValueChange={setPriority} disabled={!canEdit}>
                <SelectTrigger className="bg-transparent text-gray-100 border-gray-700">
                  <SelectValue placeholder="Select priority" />
                </SelectTrigger>
                <SelectContent className="bg-white">
                  {["Low", "Medium", "High"].map((p) => (
                    <SelectItem key={p} value={p}>
                      <span className={`inline-flex items-center rounded-md px-2 py-1 text-xs font-medium ${priorityChipClasses[p]}`}>{p}</span>
                    </SelectItem>
                  ))}
                </SelectContent>
              </Select>
            </div>
            {/* Tags */}
            <div>
              <label className="block text-xs text-gray-400">Tags</label>

              {tags.length > 0 && (
                <div className="mt-2 flex flex-wrap gap-2">
                  {tags.map((t, i) => (
                    <span
                      key={`${t}-${i}`}
                      className="inline-flex items-center rounded-md px-2 py-0.5 mb-1 text-xs font-medium bg-gray-700 text-gray-200"
                    >
                      {t}
                      <button
                        type="button"
                        className="ml-1 text-gray-300 hover:text-white disabled:opacity-50"
                        onClick={() => canEdit && removeTagAt(i)}
                        disabled={!canEdit}
                        aria-label={`Remove ${t}`}
                      >
                        ×
                      </button>
                    </span>
                  ))}
                </div>

              )}

              <input
                className="mt-1 w-full bg-transparent text-gray-100 border border-gray-700 rounded-md px-2 py-1 text-sm placeholder:text-gray-500 focus:outline-none focus:ring-1 focus:ring-gray-500"
                value={tagInput}
                onChange={(e) => setTagInput(e.target.value)}
                onKeyDown={(e) => {
                  if (e.key === "Enter" || e.key === ",") {
                    e.preventDefault()
                    addTagFromInput()
                  }
                  if (e.key === "Backspace" && tagInput === "" && tags.length) {
                    removeTagAt(tags.length - 1)
                  }
                }}
                disabled={!canEdit}
                placeholder="Type a tag and press Enter (or comma)"
              />
            </div>

            {/* Status */}
            <div>
              <label className="block text-xs text-gray-400 mb-1">Status</label>
              <Select value={status} onValueChange={setStatus} disabled={!canEdit}>
                <SelectTrigger className="bg-transparent text-gray-100 border-gray-700">
                  <SelectValue placeholder="Select status" />
                </SelectTrigger>
                <SelectContent className="bg-white">
                  <SelectItem value="pending">To do</SelectItem>
                  <SelectItem value="in_progress">Doing</SelectItem>
                  <SelectItem value="completed">Completed</SelectItem>
                  <SelectItem value="blocked">Blocked</SelectItem>
                </SelectContent>
              </Select>
            </div>
            {/* Assignees */}
            <div>
              <label className="block text-xs text-gray-400 mb-1">Assignees</label>
              <div className="mb-2">
                <input
                  type="text"
                  className="w-full bg-transparent text-gray-100 border border-gray-700 rounded-md px-2 py-1 text-sm placeholder:text-gray-500 focus:outline-none focus:ring-1 focus:ring-gray-500"
                  placeholder="Search users by name or email..."
                  value={userSearch}
                  onChange={handleUserSearchInput}
                  aria-busy={loadingUsers ? 'true' : 'false'}
                  autoComplete="off"
                  disabled={!canEdit}
                />
                {canEdit && userSearchResults.length > 0 && (
                  <div className="absolute z-50 bg-[#23232a] border border-gray-700 rounded-md mt-1 w-full max-h-48 overflow-y-auto shadow-lg">
                    {userSearchResults.map((u) => (
                      <div
                        key={u.id}
                        className="px-3 py-2 hover:bg-gray-700 cursor-pointer text-gray-100"
                        onClick={() => addAssignee(u)}
                      >
                        <span className="font-medium">{u.name}</span>
                        <span className="ml-2 text-xs text-gray-400">{u.email}</span>
                      </div>
                    ))}
                  </div>
                )}
              </div>
              {assignees.length > 0 ? (
                <div className="flex flex-wrap gap-2">
                  {assignees.map((a) => (
                    <Badge
                      key={a.id}
                      className="px-2 py-0.5 text-xs font-medium bg-gray-700 text-gray-200 flex items-center"
                      title={a.name}
                    >
                      {a.name}
                      <button
                        type="button"
                        className="ml-1 text-gray-300 hover:text-white"
                        onClick={() => removeAssignee(a.id)}
                        aria-label={`Remove ${a.name}`}
                      >
                        ×
                      </button>
                    </Badge>
                  ))}
                </div>
              ) : (
                <span className="text-xs text-gray-500">No assignees</span>
              )}
            </div>
            {/* Subtasks */}
            <div>
              <div className="flex items-center justify-between mb-2">
                <label className="block text-xs text-gray-400">Subtasks</label>
                <Button
                  type="button"
                  className="bg-gray-700 hover:bg-gray-600 text-white h-8 px-3"
                  onClick={() => setIsSubtaskOpen(true)}
                  disabled={!canEdit}
                >
                  + Add subtask
                </Button>
              </div>

              {/* Table: Name + Status */}
              {subtasks.length > 0 ? (
                <div className="overflow-hidden rounded-md border border-gray-700">
                  <table className="w-full text-sm">
                    <thead className="bg-[#222428] text-gray-300">
                      <tr>
                        <th className="text-left px-3 py-2 font-medium">Name</th>
                        <th className="text-left px-3 py-2 font-medium">Status</th>
                      </tr>
                    </thead>
                    <tbody className="divide-y divide-gray-700">
                      {subtasks.map((st) => (
                        <tr key={st.id} className="hover:bg-[#25272c]">
                          <td className="px-3 py-2">
                            <button
                              type="button"
                              className="text-left text-gray-100 hover:underline"
                              onClick={() => setChildPanelTask(st)}
                              title="Open subtask"
                            >
                              {st.title}
                            </button>
                          </td>                        <td className="px-3 py-2 text-gray-300">
                            {prettyStatus(st.workflow || st.status || "pending")}
                          </td>
                        </tr>
                      ))}
                    </tbody>
                  </table>
                </div>
              ) : (
                <div className="text-xs text-gray-500">No subtasks yet.</div>
              )}

              {/* Modal */}
              {isSubtaskOpen && (
                <SubtaskDialog
                  parentId={task.id}
                  parentDeadline={deadline}
                  onClose={() => setIsSubtaskOpen(false)}
                  onCreated={(row) => {
                    setSubtasks((prev) => [rowToCard(row), ...prev]);
                    setIsSubtaskOpen(false);
                  }}
                />
              )}
            </div>

            {/* Deadline */}
            <div>
              <label className="block text-xs text-gray-400 mb-1">Deadline</label>
              <Input
                type="date"
                value={deadline || ""}
                onChange={(e) => setDeadline(e.target.value)}
                className="bg-transparent text-gray-100 border-gray-700"
                disabled={!canEdit}
              />
            </div>
          </div>

          <RecurrencePicker value={recurrence} onChange={setRecurrence} disabled={!canEdit} />


          {/* Actions */}
          <div className="mt-6 flex gap-2">
            <Button
              onClick={() => onSave({ title: title.trim(), description: description.trim(), priority, status, deadline, tags, assignees, recurrence })}
              disabled={!canSave}
              className="bg-white/90 text-black"
            >
              Save
            </Button>
            <Button variant="ghost" className="bg-white/10 text-gray-300 hover:text-white" onClick={onClose}>
              Cancel
            </Button>
            <Button
              onClick={handleDelete}
              className="bg-red-400 hover:bg-red-700 text-white ml-auto"
              type="button" disabled={!canEdit}>
              <Trash className="w-4 h-4 mr-1" /> Delete
            </Button>
          </div>

          {/* Comment Section */}
          <div className="mt-8">
            <CommentSection taskId={task.id} />
          </div>
        </div>
      </div>
    </>
  )
}
function EditableTaskCard({ onSave, onCancel, taskId, onDeleted }) {
  const [title, setTitle] = useState("")
  const [description, setDescription] = useState("")
  const [dueDate, setDueDate] = useState("")
  const [priority, setPriority] = useState("")
  const PRIORITIES = ["Low", "Medium", "High"]
  const canSave = title.trim().length > 0 && priority !== ""
  const [tagInput, setTagInput] = useState("");
  const [tags, setTags] = useState([]);
  const [recurrence, setRecurrence] = useState(null);

  // --- Assignees & user search (copied from TaskSidePanel, trimmed) ---
  const [assignees, setAssignees] = useState([]);
  const [userSearch, setUserSearch] = useState("");
  const [userSearchResults, setUserSearchResults] = useState([]);
  const [loadingUsers, setLoadingUsers] = useState(false);
  const [userSearchDebounce, setUserSearchDebounce] = useState(null);
  const canEdit = true;

  function addAssignee(user) {
    if (!assignees.some((a) => a.id === user.id)) {
      setAssignees((prev) => [...prev, user]);
    }
    setUserSearch("");
    setUserSearchResults([]);
  }

  function removeAssignee(userId) {
    setAssignees((prev) => prev.filter((a) => a.id !== userId));
  }

  function handleUserSearchInput(e) {
    const value = e.target.value;
    setUserSearch(value);
    if (userSearchDebounce) clearTimeout(userSearchDebounce);
    if (!value.trim()) {
      setUserSearchResults([]);
      return;
    }
    setLoadingUsers(true);
    const timer = setTimeout(async () => {
      const apiUrl = `${API}/users/search?q=${encodeURIComponent(value)}&limit=8`;
      try {
        const res = await fetch(apiUrl);
        const data = await res.json();
        setUserSearchResults(data.users || []);
      } catch {
        setUserSearchResults([]);
      } finally {
        setLoadingUsers(false);
      }
    }, 250);
    setUserSearchDebounce(timer);
  }

  function addTagFromInput() {
    if (!canEdit) return;
    const v = tagInput.trim();
    if (!v) return;
    if (!tags.includes(v)) setTags((prev) => [...prev, v]);
    setTagInput("");
  }

  function removeTag(index) {
    if (!canEdit) return;
    setTags((prev) => prev.filter((_, i) => i !== index));
  }

  async function handleDelete() {
    if (!canEdit) return;
    if (!taskId) {
      onCancel?.()
      return
    }
    try {
      const csrfToken = await getCsrfToken();
      const res = await fetch(`${API}/tasks/${taskId}`, {
        method: "PUT",
        headers: {
          "Content-Type": "application/json",
          "x-csrf-token": csrfToken
        },
        credentials: "include",
        body: JSON.stringify({ archived: true }),
      })
      if (!res.ok) {
        const { error } = await res.json().catch(() => ({}))
        throw new Error(error || `PUT /tasks/${taskId} ${res.status}`)
      }
      onDeleted?.(taskId)
      onCancel?.()
    } catch (e) {
      console.error("[archive task]", e)
      alert(e.message)
    }
  }

  return (
    <div className="rounded-xl border border-gray-700 bg-[#1f2023] p-4 shadow-sm">
      {/* Title */}
      <label className="block text-xs text-gray-400 mb-1">Title</label>
      <Input
        value={title}
        onChange={(e) => setTitle(e.target.value)}
        placeholder="Task title"
        className="mb-3 bg-transparent text-gray-100 border-gray-700 placeholder:text-gray-500"
      />

      {/* Description */}
      <label className="block text-xs text-gray-400 mb-1">Description</label>
      <Textarea
        value={description}
        onChange={(e) => setDescription(e.target.value)}
        placeholder="Add a short description…"
        className="mb-3 bg-transparent text-gray-100 border-gray-700 placeholder:text-gray-500"
        rows={3}
      />
      {/* Tags */}
      <label className="block text-xs text-gray-400 mb-1">Tags</label>
      <div className="flex flex-wrap gap-2 mb-2">
        {tags.map((t, i) => (
          <span
            key={`${t}-${i}`}
            className="inline-flex items-center rounded-md bg-gray-700 text-gray-100 px-2 py-1 text-xs"
          >
            {t}
            <button
              type="button"
              onClick={(e) => {
                e.preventDefault();
                e.stopPropagation();
                setTags(prev => prev.filter((_, idx) => idx !== i));
              }}
              className="ml-1 text-gray-300 hover:text-white"
              aria-label={`Remove tag ${t}`}
            >
              ×
            </button>

          </span>
        ))}
      </div>
      <Input
        value={tagInput}
        onChange={(e) => setTagInput(e.target.value)}
        onKeyDown={(e) => {
          if (e.key === "Enter" || e.key === ",") {
            e.preventDefault();
            addTagFromInput();
          } else if (e.key === "Backspace" && tagInput === "" && tags.length) {
            e.preventDefault();
            setTags(prev => prev.slice(0, -1));
          }
        }}
        placeholder="Type a tag and press Enter (or comma)"
        className="bg-transparent text-gray-100 border-gray-700"
      />
      {/* Assignees */}
      <div className="mt-3 relative">
        <label className="block text-xs text-gray-400 mb-1">Assignees</label>
        <input
          type="text"
          className="w-full bg-transparent text-gray-100 border border-gray-700 rounded-md px-2 py-1 text-sm placeholder:text-gray-500 focus:outline-none focus:ring-1 focus:ring-gray-500"
          placeholder="Search users by name or email..."
          value={userSearch}
          onChange={handleUserSearchInput}
          aria-busy={loadingUsers ? 'true' : 'false'}
          autoComplete="off"
        />
        {userSearchResults.length > 0 && (
          <div className="absolute z-50 bg-[#23232a] border border-gray-700 rounded-md mt-1 w-full max-h-48 overflow-y-auto shadow-lg">
            {userSearchResults.map((u) => (
              <div
                key={u.id}
                className="px-3 py-2 hover:bg-gray-700 cursor-pointer text-gray-100"
                onClick={() => addAssignee(u)}
              >
                <span className="font-medium">{u.name}</span>
                <span className="ml-2 text-xs text-gray-400">{u.email}</span>
              </div>
            ))}
          </div>
        )}

        {assignees.length > 0 ? (
          <div className="mt-2 flex flex-wrap gap-2">
            {assignees.map((a) => (
              <Badge
                key={a.id}
                className="px-2 py-0.5 text-xs font-medium bg-gray-700 text-gray-200 flex items-center"
                title={a.name}
              >
                {a.name}
                <button
                  type="button"
                  className="ml-1 text-gray-300 hover:text-white"
                  onClick={() => removeAssignee(a.id)}
                  aria-label={`Remove ${a.name}`}
                >
                  ×
                </button>
              </Badge>
            ))}
          </div>
        ) : (
          <span className="mt-1 block text-xs text-gray-500">No assignees</span>
        )}
      </div>

      <div className="grid grid-cols-2 gap-3">
        {/* Due date */}
        <div>
          <label className="block text-xs text-gray-400 mb-1">Deadline</label>
          <Input
            type="date"
            value={dueDate}
            onChange={(e) => setDueDate(e.target.value)}
            className="bg-transparent text-gray-100 border-gray-700"
          />
        </div>

        {/* Priority dropdown */}
        <div>
          <label className="block text-xs text-gray-400 mb-1">Priority</label>
          <Select value={priority} onValueChange={(v) => setPriority(v)}>
            <SelectTrigger className="bg-transparent text-gray-100 border-gray-700">
              <SelectValue placeholder="Select priority" />
            </SelectTrigger>
            <SelectContent className="bg-white">
              {PRIORITIES.map((p) => (
                <SelectItem key={p} value={p}>
                  <span className={`inline-flex items-center rounded-md px-2 py-1 text-xs font-medium ${priorityChipClasses[p]}`}>
                    {p}
                  </span>
                </SelectItem>
              ))}
            </SelectContent>
          </Select>
        </div>
      </div>
      <div className="col-span-2 mt-1">
        <RecurrencePicker value={recurrence} onChange={setRecurrence} />
      </div>

      {/* Actions */}
      <div className="mt-4 flex items-center gap-2">
        {taskId && (
          <Button
            type="button"
            onClick={handleDelete}
            className="bg-red-600 hover:bg-red-700 text-white"
          >
            <Trash className="w-4 h-4 mr-1" /> Delete
          </Button>
        )}

        <Button
          onClick={() =>
            onSave({
              title: title.trim(),
              description: description.trim() || undefined,
              dueDate: dueDate || undefined,
              priority,
              tags,
              assignees,
              recurrence,
            })
          }
          disabled={!canSave}
          className="bg-white/90 text-black hover:bg-white"
        >
          <Check className="w-4 h-4 mr-1" /> Save
        </Button>

        <Button variant="ghost" onClick={onCancel} className="text-gray-300 hover:text-white">
          <X className="w-4 h-4 mr-1" /> Cancel
        </Button>
      </div>
    </div>
  )
}
function SubtaskDialog({ parentId, parentDeadline, onClose, onCreated }) {
  const [title, setTitle] = useState("");
  const [description, setDescription] = useState("");
  const [priority, setPriority] = useState("Low");
  const [status, setStatus] = useState("pending");
  const [deadline, setDeadline] = useState("");
  const [tags, setTags] = useState([]);
  const [tagInput, setTagInput] = useState("");
  const [assignees, setAssignees] = useState([]);
  const [userSearch, setUserSearch] = useState("");
  const [userSearchResults, setUserSearchResults] = useState([]);
  const [loadingUsers, setLoadingUsers] = useState(false);
  const [debounce, setDebounce] = useState(null);

  const PRIORITIES = ["Low", "Medium", "High"];

  const parentMax = parentDeadline
    ? String(parentDeadline).slice(0, 10)
    : null;


  const deadlineError =
    parentMax && deadline && deadline > parentMax
      ? `Deadline must be on or before ${parentMax}`
      : "";

  const canSave = title.trim().length > 0 && !deadlineError;

  function addTagFromInput() {
    const v = tagInput.trim();
    if (!v) return;
    if (!tags.includes(v)) setTags((prev) => [...prev, v]);
    setTagInput("");
  }
  function removeTagAt(i) {
    setTags((prev) => prev.filter((_, idx) => idx !== i));
  }

  function addAssignee(user) {
    if (!assignees.some((a) => a.id === user.id)) {
      setAssignees((prev) => [...prev, user]);
    }
    setUserSearch("");
    setUserSearchResults([]);
  }
  function removeAssignee(id) {
    setAssignees((prev) => prev.filter((a) => a.id !== id));
  }

  function handleUserSearchInput(e) {
    const value = e.target.value;
    setUserSearch(value);
    if (debounce) clearTimeout(debounce);
    if (!value.trim()) {
      setUserSearchResults([]);
      return;
    }
    setLoadingUsers(true);
    const t = setTimeout(async () => {
      try {
        const res = await fetch(`${API}/users/search?q=${encodeURIComponent(value)}&limit=8`);
        const data = await res.json();
        setUserSearchResults(data.users || []);
      } catch {
        setUserSearchResults([]);
      } finally {
        setLoadingUsers(false);
      }
    }, 250);
    setDebounce(t);
  }

  async function handleCreate() {
    try {
      if (parentMax && deadline && deadline > parentMax) {
        alert(`Subtask deadline must be on or before ${parentMax}.`);
        return;
      }
      const assignedTo =
        assignees.length > 0 ? assignees.map(a => a.id) : [CurrentUser.id];
      const payload = {
        title: title.trim(),
        description: description.trim() || null,
        priority: priority.toLowerCase(),
        status,
        deadline: deadline || null,
        tags,
        parent_id: parentId,
        assigned_to: assignedTo,
      };

      const res = await fetch(`${API}/tasks`, {
        method: "POST",
        headers: { "Content-Type": "application/json" },
        body: JSON.stringify(payload),
      });
      if (!res.ok) {
        const { error } = await res.json().catch(() => ({}));
        throw new Error(error || `POST /tasks ${res.status}`);
      }
      const row = await res.json();
      onCreated?.(row); // push into list in parent
    } catch (e) {
      console.error("[create subtask]", e);
      alert(e.message);
    }
  }

  return (
    <div className="fixed inset-0 z-50">
      <div className="absolute inset-0 bg-black/40" onClick={onClose} />
      <div className="absolute right-1/2 top-12 translate-x-1/2 w-full max-w-lg rounded-xl border border-gray-700 bg-[#1f2023] p-5 shadow-xl">
        <div className="flex items-center justify-between mb-3">
          <h4 className="text-white font-semibold">Add subtask</h4>
          <button onClick={onClose} className="text-gray-300 hover:text-white text-xl">×</button>
        </div>

        <div className="space-y-4">
          {/* Title */}
          <div>
            <label className="block text-xs text-gray-400 mb-1">Title</label>
            <Input
              value={title}
              onChange={(e) => setTitle(e.target.value)}
              className="bg-transparent text-gray-100 border-gray-700"
              placeholder="Subtask title"
            />
          </div>

          {/* Description */}
          <div>
            <label className="block text-xs text-gray-400 mb-1">Description</label>
            <Textarea
              value={description}
              onChange={(e) => setDescription(e.target.value)}
              rows={3}
              className="bg-transparent text-gray-100 border-gray-700"
            />
          </div>

          {/* Priority & Status */}
          <div className="grid grid-cols-2 gap-3">
            <div>
              <label className="block text-xs text-gray-400 mb-1">Priority</label>
              <Select value={priority} onValueChange={setPriority}>
                <SelectTrigger className="bg-transparent text-gray-100 border-gray-700">
                  <SelectValue placeholder="Select priority" />
                </SelectTrigger>
                <SelectContent className="bg-white">
                  {PRIORITIES.map((p) => (
                    <SelectItem key={p} value={p}>{p}</SelectItem>
                  ))}
                </SelectContent>
              </Select>
            </div>
            <div>
              <label className="block text-xs text-gray-400 mb-1">Status</label>
              <Select value={status} onValueChange={setStatus}>
                <SelectTrigger className="bg-transparent text-gray-100 border-gray-700">
                  <SelectValue placeholder="Select status" />
                </SelectTrigger>
                <SelectContent className="bg-white">
                  <SelectItem value="pending">To do</SelectItem>
                  <SelectItem value="in_progress">In progress</SelectItem>
                  <SelectItem value="completed">Completed</SelectItem>
                  <SelectItem value="blocked">Blocked</SelectItem>
                </SelectContent>
              </Select>
            </div>
          </div>

          {/* Deadline */}
          <div>
            <label className="block text-xs text-gray-400 mb-1">Deadline</label>
            <Input
              type="date"
              value={deadline || ""}
              onChange={(e) => setDeadline(e.target.value)}
              className="bg-transparent text-gray-100 border-gray-700"
              max={parentMax || undefined}
            />
            {deadlineError && (
              <div className="mt-1 text-xs text-red-400">{deadlineError}</div>
            )}
          </div>

          {/* Tags */}
          <div>
            <label className="block text-xs text-gray-400">Tags</label>
            {tags.length > 0 && (
              <div className="mt-2 flex flex-wrap gap-2">
                {tags.map((t, i) => (
                  <span key={`${t}-${i}`} className="inline-flex items-center rounded-md px-2 py-0.5 text-xs font-medium bg-gray-700 text-gray-200">
                    {t}
                    <button className="ml-1 text-gray-300 hover:text-white" onClick={() => removeTagAt(i)}>×</button>
                  </span>
                ))}
              </div>
            )}
            <input
              className="mt-1 w-full bg-transparent text-gray-100 border border-gray-700 rounded-md px-2 py-1 text-sm placeholder:text-gray-500 focus:outline-none focus:ring-1 focus:ring-gray-500"
              value={tagInput}
              onChange={(e) => setTagInput(e.target.value)}
              onKeyDown={(e) => {
                if (e.key === "Enter" || e.key === ",") {
                  e.preventDefault();
                  addTagFromInput();
                }
                if (e.key === "Backspace" && tagInput === "" && tags.length) {
                  removeTagAt(tags.length - 1);
                }
              }}
              placeholder="Type a tag and press Enter (or comma)"
            />
          </div>

          {/* Assignees */}
          <div>
            <label className="block text-xs text-gray-400 mb-1">Assignees</label>
            <div className="mb-2 relative">
              <input
                type="text"
                className="w-full bg-transparent text-gray-100 border border-gray-700 rounded-md px-2 py-1 text-sm placeholder:text-gray-500 focus:outline-none focus:ring-1 focus:ring-gray-500"
                placeholder="Search users…"
                value={userSearch}
                onChange={handleUserSearchInput}
                aria-busy={loadingUsers ? "true" : "false"}
                autoComplete="off"
              />
              {userSearchResults.length > 0 && (
                <div className="absolute z-50 bg-[#23232a] border border-gray-700 rounded-md mt-1 w-full max-h-48 overflow-y-auto shadow-lg">
                  {userSearchResults.map((u) => (
                    <div
                      key={u.id}
                      className="px-3 py-2 hover:bg-gray-700 cursor-pointer text-gray-100"
                      onClick={() => addAssignee(u)}
                    >
                      <span className="font-medium">{u.name}</span>
                      <span className="ml-2 text-xs text-gray-400">{u.email}</span>
                    </div>
                  ))}
                </div>
              )}
            </div>

            {assignees.length > 0 ? (
              <div className="flex flex-wrap gap-2">
                {assignees.map((a) => (
                  <span
                    key={a.id}
                    className="inline-flex items-center rounded-md px-2 py-0.5 text-xs font-medium bg-gray-700 text-gray-200"
                    title={a.name}
                  >
                    {a.name}
                    <button className="ml-1 text-gray-300 hover:text-white" onClick={() => removeAssignee(a.id)}>
                      ×
                    </button>
                  </span>
                ))}
              </div>
            ) : (
              <span className="text-xs text-gray-500">No assignees</span>
            )}
          </div>
        </div>

        {/* Actions */}
        <div className="mt-5 flex justify-end gap-2">
          <Button variant="ghost" className="text-gray-300 hover:text-white" onClick={onClose}>
            Cancel
          </Button>
          <Button disabled={!canSave} className="bg-white/90 text-black hover:bg-white" onClick={handleCreate}>
            Create subtask
          </Button>
        </div>
      </div>
    </div>
  );
}



<|MERGE_RESOLUTION|>--- conflicted
+++ resolved
@@ -127,12 +127,8 @@
       return
     }
     try {
-<<<<<<< HEAD
-      const res = await fetch(`${API}/tasks?archived=false&parent_id=null`, {
-=======
       const csrfToken = await getCsrfToken();
       const res = await fetch(`${API}/tasks`, {
->>>>>>> dfd6dca4
         method: "POST",
         headers: {
           "Content-Type": "application/json",
