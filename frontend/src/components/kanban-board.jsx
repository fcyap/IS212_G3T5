--- conflicted
+++ resolved
@@ -6,11 +6,7 @@
 import { Plus } from "lucide-react"
 import { useKanban } from "@/components/kanban-context"
 import { useAuth } from "@/hooks/useAuth"
-<<<<<<< HEAD
-=======
 import { useSession } from "@/components/session-provider"
-import { TaskTimeTracking } from "./task-time-tracking"
->>>>>>> 3052397a
 import { projectService, userService } from "@/lib/api"
 import { extractUserHours, normalizeTimeSummary } from "@/lib/time-tracking"
 import { TaskSidePanel } from "./kanban/task-side-panel"
@@ -771,8 +767,6 @@
       )}
     </div>
   )
-<<<<<<< HEAD
-=======
 }
 
 
@@ -2399,5 +2393,4 @@
       </div>
     </div>
   );
->>>>>>> 3052397a
 }