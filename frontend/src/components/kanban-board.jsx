--- conflicted
+++ resolved
@@ -3,7 +3,6 @@
 import { useState, useEffect } from "react"
 import { Button } from "@/components/ui/button"
 import { TaskCard } from "./task-card"
-import { useState, useEffect } from "react"
 import { Input } from "@/components/ui/input"
 import { Textarea } from "@/components/ui/textarea"
 import {
@@ -44,47 +43,6 @@
 
 
 export function KanbanBoard() {
-<<<<<<< HEAD
-  const [tasks, setTasks] = useState([])
-  const [users, setUsers] = useState([])
-  const [loading, setLoading] = useState(true)
-  const currentUserId = parseInt(process.env.NEXT_PUBLIC_DEFAULT_USER_ID || 1) // Allow override via env
-
-  useEffect(() => {
-    const fetchData = async () => {
-      try {
-        const [tasksRes, usersRes] = await Promise.all([
-          fetch('http://localhost:3001/api/tasks'),
-          fetch('http://localhost:3001/api/users')
-        ])
-        const tasksData = await tasksRes.json()
-        const usersData = await usersRes.json()
-        if (tasksData.success) setTasks(tasksData.tasks)
-        if (usersData.success) setUsers(usersData.users)
-      } catch (error) {
-        console.error('Error fetching data:', error)
-      } finally {
-        setLoading(false)
-      }
-    }
-    fetchData()
-  }, [])
-
-  // Filter tasks assigned to current user
-  const userTasks = tasks.filter(task => task.assigned_to && task.assigned_to.includes(currentUserId))
-  const todoTasks = userTasks.filter(task => task.status === 'pending' || !task.status)
-  const doingTasks = userTasks.filter(task => task.status === 'in_progress')
-  const doneTasks = userTasks.filter(task => task.status === 'completed')
-
-  const getUserName = (userId) => {
-    const user = users.find(u => u.id === userId)
-    return user ? (user.name || 'Unknown') : 'Unknown'
-  }
-
-  if (loading) {
-    return <div className="flex-1 bg-[#1a1a1d] p-6 flex items-center justify-center text-white">Loading tasks...</div>
-  }
-=======
   async function handleSaveNewTask({ title, description, dueDate, priority, tags }) {
     try {
       const res = await fetch(`${API}/tasks`, {
@@ -147,7 +105,6 @@
   const doing = tasks.filter(t => t.workflow === "in_progress")
   const done = tasks.filter(t => t.workflow === "completed")
   const blocked = tasks.filter(t => t.workflow === "blocked")
->>>>>>> 1c6fb480
 
   return (
     <div className="flex-1 bg-[#1a1a1d] p-6">
@@ -256,10 +213,6 @@
           {/* Done Column */}
           <div className="w-[360px] flex-none space-y-4">
             <div className="flex items-center gap-2">
-<<<<<<< HEAD
-              <h2 className="text-white font-medium">To do</h2>
-              <span className="bg-gray-600 text-gray-300 text-xs px-2 py-1 rounded-full">{todoTasks.length}</span>
-=======
               <h2 className="text-white font-medium">Done</h2>
               <span className="bg-gray-600 text-gray-300 text-xs px-2 py-1 rounded-full">
                 {done.length + (isAdding && editorLane === "completed" ? 1 : 0)}
@@ -296,7 +249,6 @@
                 </Button>
               )}
 
->>>>>>> 1c6fb480
             </div>
           </div>
           {/* Blocked Column */}
@@ -308,29 +260,10 @@
               </span>
             </div>
 
-<<<<<<< HEAD
-          <div className="space-y-3">
-            {todoTasks.map((task) => (
-              <TaskCard
-                key={task.id}
-                title={task.title}
-                priority="Medium" // Default, or map from task data
-                status="On track"
-                assignee={{
-                  name: task.assigned_to && task.assigned_to.length > 0 ? getUserName(task.assigned_to[0]) : "Unassigned",
-                  avatar: "",
-                  fallback: task.assigned_to && task.assigned_to.length > 0 ? (getUserName(task.assigned_to[0]).charAt(0) || 'U') : "U",
-                  color: "bg-purple-500",
-                }}
-                dateRange={task.created_at ? new Date(task.created_at).toLocaleDateString() : ""}
-              />
-            ))}
-=======
             <div className="space-y-3">
               {isAdding && editorLane === "blocked" && editorPosition === "top" && (
                 <EditableTaskCard onCancel={cancelAddTask} onSave={handleSaveNewTask} />
               )}
->>>>>>> 1c6fb480
 
               {blocked.map((t) => (
                 <TaskCard
@@ -457,81 +390,6 @@
         </div>
 
         <div className="space-y-4">
-<<<<<<< HEAD
-          <div className="flex items-center justify-between">
-            <div className="flex items-center gap-2">
-              <h2 className="text-white font-medium">Doing</h2>
-              <span className="bg-gray-600 text-gray-300 text-xs px-2 py-1 rounded-full">{doingTasks.length}</span>
-            </div>
-          </div>
-
-          <div className="space-y-3">
-            {doingTasks.map((task) => (
-              <TaskCard
-                key={task.id}
-                title={task.title}
-                priority="Medium"
-                status="On track"
-                assignee={{
-                  name: task.assigned_to && task.assigned_to.length > 0 ? getUserName(task.assigned_to[0]) : "Unassigned",
-                  avatar: "",
-                  fallback: task.assigned_to && task.assigned_to.length > 0 ? (getUserName(task.assigned_to[0]).charAt(0) || 'U') : "U",
-                  color: "bg-purple-500",
-                }}
-                dateRange={task.created_at ? new Date(task.created_at).toLocaleDateString() : ""}
-              />
-            ))}
-
-            <Button
-              variant="ghost"
-              className="w-full text-gray-400 hover:text-white hover:bg-gray-700 border-2 border-dashed border-gray-600 hover:border-gray-500 py-8"
-            >
-              <Plus className="w-4 h-4 mr-2" />
-              Add task
-            </Button>
-          </div>
-        </div>
-
-        {/* Done Column */}
-        <div className="space-y-4">
-          <div className="flex items-center justify-between">
-            <div className="flex items-center gap-2">
-              <h2 className="text-white font-medium">Done</h2>
-              <span className="bg-gray-600 text-gray-300 text-xs px-2 py-1 rounded-full">{doneTasks.length}</span>
-            </div>
-            <Button variant="ghost" size="sm" className="text-gray-400 hover:text-white">
-              <Plus className="w-4 h-4 mr-2" />
-              Add section
-            </Button>
-          </div>
-
-          <div className="space-y-3">
-            {doneTasks.map((task) => (
-              <TaskCard
-                key={task.id}
-                title={task.title}
-                priority="Medium"
-                status="On track"
-                assignee={{
-                  name: task.assigned_to && task.assigned_to.length > 0 ? getUserName(task.assigned_to[0]) : "Unassigned",
-                  avatar: "",
-                  fallback: task.assigned_to && task.assigned_to.length > 0 ? (getUserName(task.assigned_to[0]).charAt(0) || 'U') : "U",
-                  color: "bg-purple-500",
-                }}
-                dateRange={task.created_at ? new Date(task.created_at).toLocaleDateString() : ""}
-              />
-            ))}
-
-            <Button
-              variant="ghost"
-              className="w-full text-gray-400 hover:text-white hover:bg-gray-700 border-2 border-dashed border-gray-600 hover:border-gray-500 py-8"
-            >
-              <Plus className="w-4 h-4 mr-2" />
-              Add task
-            </Button>
-          </div>
-        </div>
-=======
           {/* Title */}
           <div>
             <label className="block text-xs text-gray-400 mb-1">Title</label>
@@ -850,7 +708,6 @@
         <Button variant="ghost" onClick={onCancel} className="text-gray-300 hover:text-white">
           <X className="w-4 h-4 mr-1" /> Cancel
         </Button>
->>>>>>> 1c6fb480
       </div>
     </div>
   )
