"use client"
import { useCallback, useEffect, useMemo, useRef, useState } from "react"
import { Button } from "@/components/ui/button"
import { TaskCard } from "./task-card"
import { fetchWithCsrf } from "@/lib/csrf"
import { Plus } from "lucide-react"
import { useKanban } from "@/components/kanban-context"
import { useAuth } from "@/hooks/useAuth"
import { useSession } from "@/components/session-provider"
import { projectService, userService } from "@/lib/api"
import { extractUserHours, normalizeTimeSummary } from "@/lib/time-tracking"
import { TaskSidePanel } from "./kanban/task-side-panel"
import { EditableTaskCard } from "./kanban/editable-task-card"

const API = process.env.NEXT_PUBLIC_API_URL
const cap = (s) => (s ? s.toString().charAt(0).toUpperCase() + s.toString().slice(1).toLowerCase() : "")
const resolveRoleLabel = (roleLike) => {
  if (!roleLike) return ''
  if (typeof roleLike === 'string') return roleLike.trim().toLowerCase()
  if (typeof roleLike?.label === 'string') return roleLike.label.trim().toLowerCase()
  if (typeof roleLike?.name === 'string') return roleLike.name.trim().toLowerCase()
  if (typeof roleLike?.role === 'string') return roleLike.role.trim().toLowerCase()
  return ''
}
const isManagerLike = (...roles) => {
  return roles.some((role) => {
    const label = resolveRoleLabel(role)
    return label === 'manager' || label === 'admin'
  })
}

function rowToCard(r) {
  const workflow = String(r.status || 'pending').toLowerCase();
  const normalizedAssignees =
    Array.isArray(r.assignees) ? r.assignees
      : Array.isArray(r.assigned_to) ? r.assigned_to.map(id => ({ id }))
        : [];

  const recurrence =
    r.recurrence_freq
      ? { freq: r.recurrence_freq, interval: r.recurrence_interval || 1 }
      : null;
  const timeTracking = r.time_tracking ?? r.timeTracking ?? null;

  return {
    id: r.id,
    title: r.title ?? '',
    description: r.description || '',
    priority: cap(r.priority) || 'Low',
    workflow,
    deadline: r.deadline || null,
    assignees: normalizedAssignees,  // <-- use this
    tags: Array.isArray(r.tags) ? r.tags : [],
    recurrence,
    projectId: r.project_id ?? null,
    timeTracking,
  };
}

export function KanbanBoard({ projectId = null }) {
  const boardProjectId = projectId != null ? Number(projectId) : null;
  const session = useSession()
  const sessionRole = resolveRoleLabel(session?.role)
  const { user: currentUser, role: currentRole } = useAuth()
  const [activeProjects, setActiveProjects] = useState([]);
  const [projectLookup, setProjectLookup] = useState({});
  const [projectsLoading, setProjectsLoading] = useState(false);
  const [projectsError, setProjectsError] = useState(null);
  const [usersById, setUsersById] = useState({});

  useEffect(() => {
    let mounted = true;
    async function loadProjects() {
      setProjectsLoading(true);
      setProjectsError(null);
      try {
        const allProjects = await projectService.getAllProjects();
        if (!mounted) return;
        const normalizedProjects = Array.isArray(allProjects) ? allProjects : [];
        const active = normalizedProjects.filter((project) => String(project.status || '').toLowerCase() === 'active');
        const lookupEntries = normalizedProjects
          .map((project) => {
            const id = Number(project.id);
            return Number.isFinite(id) ? [id, project] : null;
          })
          .filter(Boolean);
        const lookup = Object.fromEntries(lookupEntries);
        setActiveProjects(active);
        setProjectLookup(lookup);
      } catch (err) {
        if (!mounted) return;
        console.error('[KanbanBoard] Failed to load projects:', err);
        setProjectsError(err);
        setActiveProjects([]);
        setProjectLookup({});
      } finally {
        if (mounted) setProjectsLoading(false);
      }
    }
    loadProjects();
    return () => {
      mounted = false;
    };
  }, []);

  const ensureProjectLookup = useCallback(async (projectId) => {
    const numericId = Number(projectId);
    if (!Number.isFinite(numericId)) {
      return null;
    }

    if (projectLookup[numericId]) {
      return projectLookup[numericId];
    }

    try {
      const data = await projectService.getProjectById(numericId);

      const projectPayload = data?.project ?? (data?.success === true ? data.project : null);
      const project =
        projectPayload && Number.isFinite(projectPayload?.id)
          ? projectPayload
          : (data && Number.isFinite(data?.id) ? data : null);

      if (project && Number.isFinite(project.id)) {
        setProjectLookup((prev) => ({
          ...prev,
          [project.id]: project
        }));
        return project;
      }
    } catch (err) {
      console.error('[KanbanBoard] Failed to fetch project for lookup:', err);
    }
    return null;
  }, [projectLookup]);
  useEffect(() => {
    if (!currentUser?.id) {
      setUsersById({});
      return;
    }

    const managerLike = isManagerLike(currentRole, currentUser?.role, sessionRole);

    // Only managers need the user directory to evaluate subordinate access
    if (!managerLike) {
      setUsersById({});
      return;
    }

    let active = true;
    (async () => {
      try {
        const response = await userService.getAllUsers();
        if (!active) return;
        const list = Array.isArray(response)
          ? response
          : Array.isArray(response?.users)
            ? response.users
            : [];
        const map = list.reduce((acc, user) => {
          if (user?.id != null) {
            acc[user.id] = user;
          }
          return acc;
        }, {});
        setUsersById(map);
      } catch (err) {
        if (!active) return;
        console.error('[KanbanBoard] Failed to load users for RBAC filtering:', err);
        setUsersById({});
      }
    })();
    return () => {
      active = false;
    };
  }, [currentUser?.id, currentRole, currentUser?.role, sessionRole]);
  async function handleSaveNewTask({ title, description, dueDate, priority, tags, assignees, recurrence, projectId: selectedProjectId, attachments }) {
    if (!currentUser?.id) {
      console.error('[KanbanBoard] Cannot create task without an authenticated user')
      return
    }
    console.log('[KanbanBoard] handleSaveNewTask called', {
      title,
      description,
      dueDate,
      priority,
      tags,
      assignees,
      recurrence,
      selectedProjectId,
      boardProjectId,
      lane: editorLane,
      attachments: attachments?.length || 0
    });
    try {
      const resolvedProjectIdRaw =
        selectedProjectId != null
          ? selectedProjectId
          : boardProjectId;
      const resolvedProjectId =
        resolvedProjectIdRaw != null && Number.isFinite(Number(resolvedProjectIdRaw))
          ? Number(resolvedProjectIdRaw)
          : null;
      console.log('[KanbanBoard] Resolved project id:', { resolvedProjectIdRaw, resolvedProjectId });
      if (resolvedProjectId == null) {
        toast.error('Please select an active project before creating a task.');
        return;
      }
      const payload = {
        title,
        description: description || null,
        priority: (priority || "Low").toLowerCase(),
        status: editorLane,
        deadline: dueDate || null,
        project_id: resolvedProjectId,
        assigned_to: Array.isArray(assignees) && assignees.length > 0 ? assignees.map(a => a.id) : [currentUser.id],
        tags,
        recurrence: recurrence ?? null,
      };
      console.log('[KanbanBoard] POST /tasks payload:', payload);
      const res = await fetchWithCsrf(`${API}/tasks`, {
        method: "POST",
        headers: {
          "Content-Type": "application/json",
        },
        body: JSON.stringify(payload),
      })
      console.log('[KanbanBoard] POST /tasks status:', res.status);
      if (res.status === 401) {
        toast.error('Your session has expired. Please sign in again and retry.');
        return;
      }
      if (!res.ok) {
        const { error } = await res.json().catch(() => ({}))
        throw new Error(error || `POST /tasks ${res.status}`)
      }
      const row = await res.json()
      console.log('[KanbanBoard] Created task response:', row);
      
      // Upload attachments if any
      if (attachments && attachments.length > 0) {
        try {
          const formData = new FormData()
          attachments.forEach(file => {
            formData.append('files', file)
          })
          
          const uploadResponse = await fetchWithCsrf(`${API}/api/tasks/${row.id}/files`, {
            method: 'POST',
            body: formData
          })
          
          if (!uploadResponse.ok) {
            console.warn('Failed to upload some attachments')
          } else {
            const uploadResult = await uploadResponse.json()
            if (uploadResult.data?.errors && uploadResult.data.errors.length > 0) {
              console.warn('Some files failed:', uploadResult.data.errors)
            }
          }
        } catch (uploadError) {
          console.error('Error uploading attachments:', uploadError)
        }
      }
      
      const card = rowToCard(row)

      setRawTasks(prev =>
        editorPosition === "top" ? [card, ...prev] : [...prev, card]
      )
      setBanner("Task Successfully Created")
      cancelAddTask()
    } catch (err) {
      console.error("[save task]", err)
      toast.error(err.message || 'Failed to create task.');
    }
  }
  const [panelTask, setPanelTask] = useState(null)
  const openPanel = (task) => setPanelTask(task)
  const closePanel = () => setPanelTask(null)
  const [rawTasks, setRawTasks] = useState([])
  const [banner, setBanner] = useState("")

  useEffect(() => {
    if (!banner) return
    const t = setTimeout(() => setBanner(""), 2500)
    return () => clearTimeout(t)
  }, [banner])

  useEffect(() => {
    async function load() {
      try {
        const res = await fetch(`${API}/tasks?archived=false&parent_id=null`, {
          credentials: 'include',
        })
        console.log('[KanbanBoard] GET /tasks status:', res.status);
        if (!res.ok) throw new Error(`GET /tasks ${res.status}`)
        const rows = await res.json()
        console.log('[KanbanBoard] Loaded tasks:', Array.isArray(rows) ? rows.length : 'unknown');
        setRawTasks(rows.map(rowToCard))
      } catch (err) {
        console.error("[load tasks]", err)
      }
    }
    load()
  }, [])

  const currentUserId = currentUser?.id != null ? Number(currentUser.id) : null;
  const normalizedRole = resolveRoleLabel(currentRole ?? currentUser?.role ?? sessionRole);
  const normalizedDepartment = typeof currentUser?.department === 'string'
    ? currentUser.department.trim().toLowerCase()
    : '';
  const managerDivision = currentUser?.division ? String(currentUser.division).toLowerCase() : null;
  const managerHierarchySource =
    currentUser?.hierarchy ??
    currentUser?.level ??
    currentUser?.hierarchy_level ??
    currentUser?.role_level ??
    null;
  const hierarchyAsNumber = Number(managerHierarchySource);
  const managerHierarchy = Number.isFinite(hierarchyAsNumber) ? hierarchyAsNumber : null;
  const hasUserDirectory = usersById && Object.keys(usersById).length > 0;
  const accessibleProjectIds = useMemo(
    () =>
      Object.keys(projectLookup || {})
        .map((key) => Number(key))
        .filter(Number.isFinite),
    [projectLookup]
  );

  const visibleTasks = useMemo(() => {
    if (!Array.isArray(rawTasks)) {
      return [];
    }
    if (!currentUserId || !normalizedRole) {
      return rawTasks;
    }
    if (normalizedDepartment === 'hr team') {
      return rawTasks;
    }

    const extractAssigneeIds = (task) => {
      if (Array.isArray(task?.assignees) && task.assignees.length) {
        return task.assignees
          .map((assignee) => Number(
            typeof assignee === 'object' ? assignee?.id ?? assignee?.user_id : assignee
          ))
          .filter(Number.isFinite)
          .map((value) => Math.trunc(value));
      }

      const raw = Array.isArray(task?.assigned_to)
        ? task.assigned_to
        : task?.assigned_to != null
          ? [task.assigned_to]
          : [];

      return raw
        .map((value) => Number(value))
        .filter(Number.isFinite)
        .map((value) => Math.trunc(value));
    };

    if (normalizedRole === 'manager') {
      return rawTasks.filter((task) => {
        const assigneeIds = extractAssigneeIds(task);
        if (!assigneeIds.length) {
          return false;
        }

        if (assigneeIds.includes(currentUserId)) {
          return true;
        }

        if (!hasUserDirectory || !managerDivision) {
          return false;
        }

        return assigneeIds.some((assigneeId) => {
          const assignee = usersById[assigneeId];
          if (!assignee) return false;

          const subordinateDivision = assignee?.division ? String(assignee.division).toLowerCase() : null;
          if (!subordinateDivision || subordinateDivision !== managerDivision) {
            return false;
          }

          const subordinateHierarchySource =
            assignee?.hierarchy ??
            assignee?.level ??
            assignee?.hierarchy_level ??
            assignee?.role_level ??
            null;
          const subordinateHierarchy = Number(subordinateHierarchySource);
          const comparable =
            managerHierarchy != null &&
            Number.isFinite(managerHierarchy) &&
            Number.isFinite(subordinateHierarchy);

          return comparable ? subordinateHierarchy < managerHierarchy : true;
        });
      });
    }

    // Staff: show tasks they are assigned to or within accessible projects
    return rawTasks.filter((task) => {
      const assigneeIds = extractAssigneeIds(task);
      if (assigneeIds.includes(currentUserId)) {
        return true;
      }

      const projectId = Number(task.projectId ?? task.project_id);
      if (
        Number.isFinite(projectId) &&
        accessibleProjectIds.includes(projectId)
      ) {
        return true;
      }

      return false;
    });
  }, [rawTasks, currentUserId, normalizedRole, normalizedDepartment, usersById, hasUserDirectory, managerDivision, managerHierarchy, accessibleProjectIds]);

  useEffect(() => {
    if (!panelTask) return;
    const isVisible = visibleTasks.some((task) => task.id === panelTask.id);
    if (!isVisible) {
      setPanelTask(null);
    }
  }, [panelTask, visibleTasks]);

  const { isAdding, editorPosition, startAddTask, cancelAddTask, editorLane } = useKanban()
  const todo = visibleTasks.filter(t => t.workflow === "pending")
  const doing = visibleTasks.filter(t => t.workflow === "in_progress")
  const done = visibleTasks.filter(t => t.workflow === "completed")
  const blocked = visibleTasks.filter(t => t.workflow === "blocked")

  return (
    <div className="flex-1 bg-[#1a1a1d] p-3 sm:p-6 overflow-hidden">
      {banner && (
        <div className="fixed top-4 left-1/2 -translate-x-1/2 z-50">
          <div className="rounded-md bg-emerald-600 px-4 py-2 text-white shadow-lg ring-1 ring-black/10">
            {banner}
          </div>
        </div>
      )}
      <div className="overflow-x-auto overflow-y-hidden h-full -webkit-overflow-scrolling-touch">
        <div className="flex gap-3 sm:gap-6 min-w-max h-full pb-4 px-2 sm:px-0">

          {/* To do Column */}
          <div className="w-[260px] sm:w-[320px] md:w-[360px] flex-none space-y-3 sm:space-y-4 flex flex-col">
            <div className="flex items-center justify-between flex-shrink-0">
              <div className="flex items-center gap-2">
                <h2 className="text-white font-medium text-sm sm:text-base">To do</h2>
                <span className="bg-gray-600 text-gray-300 text-xs px-2 py-1 rounded-full flex-shrink-0">
                  {todo.length + (isAdding && editorLane === "pending" ? 1 : 0)}
                </span>

              </div>
            </div>

            <div className="space-y-3 overflow-y-auto flex-1">
              {isAdding && editorLane === "pending" && editorPosition === "top" && (
                <EditableTaskCard
                  onCancel={cancelAddTask}
                  onSave={handleSaveNewTask}
                  defaultProjectId={boardProjectId}
                  projects={activeProjects}
                  projectsLoading={projectsLoading}
                  projectsError={projectsError}
                />
              )}

              {todo.map((t) => (
                <TaskCard
                  key={t.id ?? `${t.title}-${t.deadline}`}
                  taskId={t.id}
                  title={t.title}
                  description={t.description}
                  priority={t.priority}
                  assignees={t.assignees}
                  deadline={t.deadline}
                  tags={t.tags}
                  status={t.workflow}
                  onClick={() => openPanel(t)}
                />
              ))}

              {isAdding && editorLane === "pending" && editorPosition === "bottom" && (
                <EditableTaskCard
                  onCancel={cancelAddTask}
                  onSave={handleSaveNewTask}
                  defaultProjectId={boardProjectId}
                  projects={activeProjects}
                  projectsLoading={projectsLoading}
                  projectsError={projectsError}
                />
              )}

              {!isAdding && (
                <Button
                  onClick={() => startAddTask("bottom", "pending")}
                  variant="ghost"
                  className="w-full text-gray-400 hover:text-white hover:bg-gray-700 border-2 border-dashed border-gray-600 hover:border-gray-500 py-8"
                >
                  <Plus className="w-4 h-4 mr-2" />
                  Add task
                </Button>
              )}
            </div>
          </div>

          {/* Doing Column */}
          <div className="w-[260px] sm:w-[320px] md:w-[360px] flex-none space-y-3 sm:space-y-4 flex flex-col">
            <div className="flex items-center gap-2 flex-shrink-0">
              <h2 className="text-white font-medium text-sm sm:text-base">Doing</h2>
              <span className="bg-gray-600 text-gray-300 text-xs px-2 py-1 rounded-full flex-shrink-0">
                {doing.length + (isAdding && editorLane === "in_progress" ? 1 : 0)}
              </span>

            </div>
            <div className="space-y-3 overflow-y-auto flex-1">
              {isAdding && editorLane === "in_progress" && editorPosition === "top" && (
                <EditableTaskCard
                  onCancel={cancelAddTask}
                  onSave={handleSaveNewTask}
                  defaultProjectId={boardProjectId}
                  projects={activeProjects}
                  projectsLoading={projectsLoading}
                  projectsError={projectsError}
                />
              )}

              {doing.map((t) => (
                <TaskCard
                  key={t.id ?? `${t.title}-${t.deadline}`}
                  taskId={t.id}
                  title={t.title}
                  description={t.description}
                  priority={t.priority}
                  assignees={t.assignees}
                  deadline={t.deadline}
                  tags={t.tags}
                  status={t.workflow}
                  onClick={() => openPanel(t)}
                />
              ))}

              {isAdding && editorLane === "in_progress" && editorPosition === "bottom" && (
                <EditableTaskCard
                  onCancel={cancelAddTask}
                  onSave={handleSaveNewTask}
                  defaultProjectId={boardProjectId}
                  projects={activeProjects}
                  projectsLoading={projectsLoading}
                  projectsError={projectsError}
                />
              )}

              {!isAdding && (
                <Button
                  onClick={() => startAddTask("bottom", "in_progress")}
                  variant="ghost"
                  className="w-full text-gray-400 hover:text-white hover:bg-gray-700 border-2 border-dashed border-gray-600 hover:border-gray-500 py-8"
                >
                  <Plus className="w-4 h-4 mr-2" />
                  Add task
                </Button>
              )}

            </div>
          </div>

          {/* Done Column */}
          <div className="w-[260px] sm:w-[320px] md:w-[360px] flex-none space-y-3 sm:space-y-4 flex flex-col">
            <div className="flex items-center gap-2 flex-shrink-0">
              <h2 className="text-white font-medium text-sm sm:text-base">Done</h2>
              <span className="bg-gray-600 text-gray-300 text-xs px-2 py-1 rounded-full flex-shrink-0">
                {done.length + (isAdding && editorLane === "completed" ? 1 : 0)}
              </span>
            </div>
            <div className="space-y-3 overflow-y-auto flex-1">
              {isAdding && editorLane === "completed" && editorPosition === "top" && (
                <EditableTaskCard
                  onCancel={cancelAddTask}
                  onSave={handleSaveNewTask}
                  defaultProjectId={boardProjectId}
                  projects={activeProjects}
                  projectsLoading={projectsLoading}
                  projectsError={projectsError}
                />
              )}
              {done.map((t) => (
                <TaskCard
                  key={t.id ?? `${t.title}-${t.deadline}`}
                  taskId={t.id}
                  title={t.title}
                  description={t.description}
                  priority={t.priority}
                  assignees={t.assignees}
                  deadline={t.deadline}
                  tags={t.tags}
                  status={t.workflow}
                  onClick={() => openPanel(t)}
                />
              ))}
              {isAdding && editorLane === "completed" && editorPosition === "bottom" && (
                <EditableTaskCard
                  onCancel={cancelAddTask}
                  onSave={handleSaveNewTask}
                  defaultProjectId={boardProjectId}
                  projects={activeProjects}
                  projectsLoading={projectsLoading}
                  projectsError={projectsError}
                />
              )}

              {!isAdding && (
                <Button
                  onClick={() => startAddTask("bottom", "completed")}
                  variant="ghost"
                  className="w-full text-gray-400 hover:text-white hover:bg-gray-700 border-2 border-dashed border-gray-600 hover:border-gray-500 py-8"
                >
                  <Plus className="w-4 h-4 mr-2" />
                  Add task
                </Button>
              )}

            </div>
          </div>
          {/* Blocked Column */}
          <div className="w-[260px] sm:w-[320px] md:w-[360px] flex-none space-y-3 sm:space-y-4 flex flex-col">
            <div className="flex items-center gap-2 flex-shrink-0">
              <h2 className="text-white font-medium text-sm sm:text-base">Blocked</h2>
              <span className="bg-gray-600 text-gray-300 text-xs px-2 py-1 rounded-full flex-shrink-0">
                {blocked.length + (isAdding && editorLane === "blocked" ? 1 : 0)}
              </span>
            </div>

            <div className="space-y-3 overflow-y-auto flex-1">
              {isAdding && editorLane === "blocked" && editorPosition === "top" && (
                <EditableTaskCard
                  onCancel={cancelAddTask}
                  onSave={handleSaveNewTask}
                  defaultProjectId={boardProjectId}
                  projects={activeProjects}
                  projectsLoading={projectsLoading}
                  projectsError={projectsError}
                />
              )}

              {blocked.map((t) => (
                <TaskCard
                  key={t.id ?? `${t.title}-${t.deadline}`}
                  taskId={t.id}
                  title={t.title}
                  description={t.description}
                  priority={t.priority}
                  assignees={t.assignees}
                  deadline={t.deadline}
                  tags={t.tags}
                  status={t.workflow}
                  onClick={() => openPanel(t)}
                />
              ))}

              {isAdding && editorLane === "blocked" && editorPosition === "bottom" && (
                <EditableTaskCard
                  onCancel={cancelAddTask}
                  onSave={handleSaveNewTask}
                  defaultProjectId={boardProjectId}
                  projects={activeProjects}
                  projectsLoading={projectsLoading}
                  projectsError={projectsError}
                />
              )}

              {/* {!isAdding && (
      <Button
        onClick={() => startAddTask("bottom", "blocked")}
        variant="ghost"
        className="w-full text-gray-400 hover:text-white hover:bg-gray-700 border-2 border-dashed border-gray-600 hover:border-gray-500 py-8"
      >
        <Plus className="w-4 h-4 mr-2" />
        Add task
      </Button>
    )} */}
            </div>
          </div>

        </div></div>
      {panelTask && (
        <TaskSidePanel
          task={panelTask}
          projectLookup={projectLookup}
          projectsLoading={projectsLoading}
          projectsError={projectsError}
          ensureProject={ensureProjectLookup}
          toCard={rowToCard}
          onClose={closePanel}
          onSave={async (patch) => {
            try {
              // Prefer the richer assignee payload when available, but fall back to assigned_to arrays
              const rawAssigneeInputs =
                Array.isArray(patch.assignees) && patch.assignees.length
                  ? patch.assignees
                  : Array.isArray(patch.assigned_to)
                    ? patch.assigned_to
                    : [];
              const assigned_to = Array.from(
                new Set(
                  rawAssigneeInputs
                    .map((entry) => {
                      if (entry == null) return null;
                      const raw =
                        typeof entry === 'object'
                          ? entry.id ?? entry.user_id ?? entry.userId ?? null
                          : entry;
                      const numeric = Number(raw);
                      return Number.isFinite(numeric) ? Math.trunc(numeric) : null;
                    })
                    .filter((value) => value !== null)
                )
              );
              const payload = {
                title: patch.title,
                description: patch.description || null,
                priority: patch.priority,
                status: patch.status,
                deadline: patch.deadline || null,
                tags: patch.tags || [],
                assigned_to,
                recurrence: patch.recurrence ?? null,
              };
              if (patch.hours !== undefined) {
                payload.hours = patch.hours;
              }
              console.log('[KanbanBoard] Sending payload to backend:', payload);
              const res = await fetchWithCsrf(`${API}/tasks/${panelTask.id}`, {
                method: "PUT",
                headers: {
                  "Content-Type": "application/json",
                },
                body: JSON.stringify(payload),
              })
              if (!res.ok) {
                const { error } = await res.json().catch(() => ({}))
                throw new Error(error || `PUT /tasks/${panelTask.id} ${res.status}`)
              }
              const row = await res.json()
              console.log("[kanban board]", row);
              const updated = rowToCard(row)
              setRawTasks((prev) => prev.map((t) => (t.id === updated.id ? updated : t)))
              closePanel()
              return row
            } catch (e) {
              console.error("[update task]", e)
              toast.error(e.message)
            }
          }}
          onDeleted={(id) => {
            setRawTasks((prev) => prev.filter((t) => t.id !== id))
            closePanel()
          }}
        />
      )}
    </div>
  )
<<<<<<< HEAD
}


function TaskSidePanel({ task, projectLookup = {}, projectsLoading = false, projectsError = null, ensureProject = async () => null, onClose, onSave, onDeleted, nested = false }) {
  const [childPanelTask, setChildPanelTask] = useState(null);
  const { user: currentUser, role: currentRole } = useAuth()
  const session = useSession()
  const sessionRole = resolveRoleLabel(session?.role)
  const currentUserId = currentUser?.id
  console.log('[TaskSidePanel] opened for task:', task);
  console.log('[TaskSidePanel] initial task.timeTracking', task.timeTracking);
  const normalizedRole = resolveRoleLabel(currentRole ?? currentUser?.role ?? sessionRole);
  const isManager = isManagerLike(currentRole, currentUser?.role, sessionRole);
  const isSelfAssignee =
    Array.isArray(task.assignees) &&
    currentUserId != null &&
    task.assignees.some((a) => a.id === currentUserId);
  const canEdit = isManager || isSelfAssignee;
  const isCreator = task.creator_id != null && currentUserId === task.creator_id;
  const canAddAssignees = canEdit;
  const canRemoveAssignees = isManager;
  const MAX_ASSIGNEES = 5
  const [title, setTitle] = useState(task.title || "");
  const [description, setDescription] = useState(task.description || "");
  const [priority, setPriority] = useState(task.priority || "Low");
  const [status, setStatus] = useState(task.workflow || "pending");
  const [deadline, setDeadline] = useState(task.deadline || "");
  const [tags, setTags] = useState(Array.isArray(task.tags) ? task.tags : []);
  const [tagInput, setTagInput] = useState("");
  const [assignees, setAssignees] = useState(Array.isArray(task.assignees) ? task.assignees : []);
  const [assigneeLookup, setAssigneeLookup] = useState(() => {
    const lookup = {};
    if (Array.isArray(task.assignees)) {
      task.assignees.forEach((entry) => {
        const rawId = entry?.id ?? entry?.user_id ?? entry?.userId;
        const numericId = Number(rawId);
        if (Number.isFinite(numericId)) {
          const truncated = Math.trunc(numericId);
          lookup[truncated] = entry?.name ?? entry?.email ?? `User ${truncated}`;
        }
      });
    }
    return lookup;
  });
  const [recurrence, setRecurrence] = useState(task.recurrence ?? null);
  const [attachments, setAttachments] = useState([]);
  const [timeTracking, setTimeTracking] = useState(() => normalizeTimeSummary(task.timeTracking));
  const [hoursSpent, setHoursSpent] = useState(() =>
    extractUserHours(normalizeTimeSummary(task.timeTracking), currentUserId)
  );
  const [saving, setSaving] = useState(false);
  const isMountedRef = useRef(true);
  const normalizedProjectId = Number.isFinite(Number(task.projectId)) ? Number(task.projectId) : null;
  const projectEntry = normalizedProjectId != null ? projectLookup[normalizedProjectId] : null;
  const [projectName, setProjectName] = useState(projectEntry?.name ?? null);

  // Subtasks
  const [subtasks, setSubtasks] = useState([]);
  const [isSubtaskOpen, setIsSubtaskOpen] = useState(false);

  useEffect(() => {
    if (projectEntry?.name) {
      setProjectName(projectEntry.name);
    }
  }, [projectEntry?.name]);

  useEffect(() => {
    if (!task.timeTracking) return;
    const summary = normalizeTimeSummary(task.timeTracking);
    console.log('[TaskSidePanel] normalised summary from task prop', summary);
    setTimeTracking(summary);
    const extracted = extractUserHours(summary, currentUserId);
    console.log('[TaskSidePanel] extracted hours from prop summary', { extracted, currentUserId });
    if (extracted !== "") {
      setHoursSpent(extracted);
    }
    setAssigneeLookup((prev) => {
      const next = { ...prev };
      summary.per_assignee.forEach(({ user_id }) => {
        const numericId = Number(user_id);
        if (Number.isFinite(numericId)) {
          const truncated = Math.trunc(numericId);
          if (next[truncated] == null) {
            next[truncated] = `User ${truncated}`;
          }
        }
      });
      return next;
    });
  }, [task.timeTracking, currentUserId]);

  useEffect(() => {
    return () => {
      isMountedRef.current = false;
    };
  }, []);

  useEffect(() => {
    let active = true;
    async function loadTimeSummary() {
      try {
        const detailUrl = normalizedProjectId
          ? `${API}/api/projects/${normalizedProjectId}/tasks/${task.id}`
          : `${API}/api/tasks/${task.id}`;
        const res = await fetchWithCsrf(detailUrl, {
          method: "GET",
          cache: "no-store",
          headers: {
            "Cache-Control": "no-cache"
          }
        });
        if (!res.ok) return;
        const payload = await res.json().catch(() => null);
        const detail = payload?.task ?? payload;
        if (!detail || !active) return;
        const summary = normalizeTimeSummary(detail.time_tracking);
        console.log('[TaskSidePanel] fetched time summary', {
          taskId: task.id,
          raw: detail.time_tracking,
          summary,
          currentUserId
        });
        setTimeTracking(summary);
        const extracted = extractUserHours(summary, currentUserId);
        console.log('[TaskSidePanel] extracted hours from fetched summary', { extracted, currentUserId });
        if (extracted !== "") {
          setHoursSpent(extracted);
        }
        setAssigneeLookup((prev) => {
          const next = { ...prev };
          summary.per_assignee.forEach(({ user_id }) => {
            const numericId = Number(user_id);
            if (Number.isFinite(numericId)) {
              const truncated = Math.trunc(numericId);
              if (next[truncated] == null) {
                next[truncated] = `User ${truncated}`;
              }
            }
          });
          return next;
        });
      } catch (err) {
        console.error('[TaskSidePanel] Failed to load task hours:', err);
      }
    }
    loadTimeSummary();
    return () => { active = false; };
  }, [task.id, normalizedProjectId, currentUserId]);

  useEffect(() => {
    if (projectEntry?.name) {
      return;
    }
    if (!normalizedProjectId) {
      return;
    }

    let active = true;
    ensureProject(normalizedProjectId)
      .then((project) => {
        if (!active) return;
        if (project?.name) {
          setProjectName(project.name);
        }
      })
      .catch((err) => {
        console.error('[TaskSidePanel] ensureProject failed:', err);
      });

    return () => {
      active = false;
    };
  }, [ensureProject, normalizedProjectId, projectEntry?.name]);

  useEffect(() => {
    let mounted = true;
    (async () => {
      try {
        const res = await fetchWithCsrf(`${API}/tasks?archived=false&parent_id=${task.id}`);
        if (!res.ok) throw new Error(`GET /tasks ${res.status}`);
        const rows = await res.json();
        console.log('[TaskSidePanel] initial subtasks load status:', res.status, 'count:', Array.isArray(rows) ? rows.length : 'unknown');
        // rows already have assignees hydrated by backend; if you map, keep tags/assignees as you do elsewhere
        if (mounted) setSubtasks(rows.map(rowToCard));
      } catch (e) {
        console.error('[load subtasks]', e);
      }
    })();
    return () => { mounted = false; };
  }, [task.id]);

  async function loadSubtasks() {
    try {
      // Prefer backend filter: /tasks?parent_id=ID
      const res = await fetchWithCsrf(`${API}/tasks?parent_id=${task.id}`);
      if (!res.ok) throw new Error(`GET /tasks?parent_id=${task.id} ${res.status}`);
      const rows = await res.json();
      console.log('[TaskSidePanel] reload subtasks status:', res.status, 'count:', Array.isArray(rows) ? rows.length : 'unknown');
      setSubtasks(Array.isArray(rows) ? rows : []);
    } catch (err) {
      console.error("[load subtasks]", err);
      // Fallback: fetch all then filter if your backend doesn't support parent_id
      try {
        const resAll = await fetchWithCsrf(`${API}/tasks`);
        const rowsAll = await resAll.json();
        setSubtasks((rowsAll || []).filter((r) => r.parent_id === task.id));
      } catch (e) {
        console.error("[load subtasks fallback]", e);
        setSubtasks([]);
      }
    }
  }

  const {
    query: userSearch,
    results: userSearchResults,
    loading: loadingUsers,
    search: searchUsers,
    clear: clearUserSearch,
  } = useUserSearch({ canSearch: canAddAssignees, minQueryLength: 1 })

  function handleUserSearchInput(e) {
    if (!canAddAssignees || assignees.length >= MAX_ASSIGNEES) return;
    const value = e.target.value;
    console.log('[AssigneeSearch] (input onChange) value:', value);
    searchUsers(value);
  }

  const canUpdateHours = isSelfAssignee;
  const numericHours = Number(hoursSpent);
  const isHoursValid =
    hoursSpent === "" ||
    (Number.isFinite(numericHours) && numericHours >= 0);
  const canSave =
    (canEdit || isManager) &&
    title.trim().length > 0 &&
    priority &&
    assignees.length <= MAX_ASSIGNEES &&
    isHoursValid;

  const breakdownAssignees = useMemo(() => {
    const ids = new Set();
    if (Array.isArray(assignees)) {
      assignees.forEach((entry) => {
        const raw = entry?.id ?? entry?.user_id ?? entry?.userId;
        const numeric = Number(raw);
        if (Number.isFinite(numeric)) ids.add(Math.trunc(numeric));
      });
    }
    if (Array.isArray(timeTracking?.per_assignee)) {
      timeTracking.per_assignee.forEach((entry) => {
        const numeric = Number(entry?.user_id ?? entry?.id);
        if (Number.isFinite(numeric)) ids.add(Math.trunc(numeric));
      });
    }
    return Array.from(ids).map((id) => ({
      id,
      name: assigneeLookup[id] ?? `User ${id}`
    }));
  }, [assignees, timeTracking?.per_assignee, assigneeLookup]);
  function addTagFromInput() {
    if (!canEdit) return;
    const t = tagInput.trim();
    if (!t) return;
    if (!tags.includes(t)) setTags((prev) => [...prev, t]);
    setTagInput("");
  }

  function removeTagAt(idx) {
    if (!canEdit) return;
    setTags((prev) => prev.filter((_, i) => i !== idx));
  }

  function addAssignee(user) {
    if (!canAddAssignees) return;
    setAssignees((prev) => {
      if (prev.length >= MAX_ASSIGNEES || prev.some((a) => a.id === user.id)) return prev;
      return [...prev, user];
    });
    if (user?.id != null) {
      const numericId = Number(user.id);
      if (Number.isFinite(numericId)) {
        const truncated = Math.trunc(numericId);
        setAssigneeLookup((prev) => ({
          ...prev,
          [truncated]: user.name ?? user.email ?? `User ${truncated}`
        }));
      }
    }
    clearUserSearch();
  }

  function removeAssignee(userId) {
    if (!canRemoveAssignees) return;
    setAssignees((prev) => {
      if (prev.length <= 1) return prev;
      return prev.filter((a) => a.id !== userId);
    });
  }

  function handleHoursInputChange(nextValue) {
    if (!canUpdateHours) return;
    if (nextValue === "" || nextValue === null) {
      setHoursSpent("");
      return;
    }
    const parsed = Number(nextValue);
    if (!Number.isNaN(parsed) && parsed >= 0) {
      setHoursSpent(nextValue);
    }
  }

  async function handleDelete() {
    try {
      const res = await fetchWithCsrf(`${API}/tasks/${task.id}`, {
        method: "PUT",
        headers: {
          "Content-Type": "application/json",
        },
        body: JSON.stringify({ archived: true }),
      });
      if (!res.ok) {
        const { error } = await res.json().catch(() => ({}));
        throw new Error(error || `PUT /tasks/${task.id} ${res.status}`);
      }
      onDeleted?.(task.id);
    } catch (e) {
      console.error("[archive task]", e);
      toast.error(e.message);
    }
  }

  async function handleSave() {
    if (!canSave || saving) return;
    const assigned_to = assignees.map((a) => Number(a.id)).filter(Number.isFinite);
    const sanitizedAssignees = assignees
      .map((assignee) => {
        if (!assignee) return null;
        const rawId = assignee.id ?? assignee.user_id ?? assignee.userId ?? null;
        if (rawId == null) return null;
        return {
          id: rawId,
          name: assignee.name ?? assignee.email ?? null,
        };
      })
      .filter(Boolean);
    const payload = {
      title: title.trim(),
      description: description.trim() || null,
      priority,
      status,
      deadline: deadline || null,
      tags,
      assigned_to,
      assignees: sanitizedAssignees,
      recurrence: recurrence ?? null,
    };
    if (canUpdateHours && hoursSpent !== "" && Number.isFinite(numericHours) && numericHours >= 0) {
      payload.hours = numericHours;
    }
    try {
      if (isMountedRef.current) setSaving(true);
      const updatedRow = await onSave?.(payload);
      if (updatedRow?.time_tracking && isMountedRef.current) {
        const summary = normalizeTimeSummary(updatedRow.time_tracking);
        setTimeTracking(summary);
        const extracted = extractUserHours(summary, currentUserId);
        if (extracted !== "") {
          setHoursSpent(extracted);
        }
      }
    } catch (error) {
      console.error('[TaskSidePanel] Failed to save task:', error);
      toast.error(error.message || 'Failed to update task');
    } finally {
      if (isMountedRef.current) setSaving(false);
    }
  }

  return (
    <>
      {childPanelTask && (
        <TaskSidePanel
          task={childPanelTask}
          projectLookup={projectLookup}
          projectsLoading={projectsLoading}
          projectsError={projectsError}
          ensureProject={ensureProjectLookup}
          onClose={() => setChildPanelTask(null)}
          onSave={async (patch) => {
            const rawAssigneeInputs =
              Array.isArray(patch.assignees) && patch.assignees.length
                ? patch.assignees
                : Array.isArray(patch.assigned_to)
                  ? patch.assigned_to
                  : [];
            const assigned_to = Array.from(
              new Set(
                rawAssigneeInputs
                  .map((entry) => {
                    if (entry == null) return null;
                    const raw =
                      typeof entry === 'object'
                        ? entry.id ?? entry.user_id ?? entry.userId ?? null
                        : entry;
                    const numeric = Number(raw);
                    return Number.isFinite(numeric) ? Math.trunc(numeric) : null;
                  })
                  .filter((value) => value !== null)
              )
            );
            const payload = {
              title: patch.title,
              description: patch.description || null,
              priority: patch.priority,
              status: patch.status,
              deadline: patch.deadline || null,
              tags: patch.tags || [],
              assigned_to,
              recurrence: patch.recurrence ?? null,
            };
            if (patch.hours !== undefined) {
              payload.hours = patch.hours;
            }
            try {
              const res = await fetchWithCsrf(`${API}/tasks/${childPanelTask.id}`, {
                method: "PUT",
                headers: { "Content-Type": "application/json" },
                body: JSON.stringify(payload),
              });
              if (!res.ok) {
                const { error } = await res.json().catch(() => ({}));
                throw new Error(error || `PUT /tasks/${childPanelTask.id} ${res.status}`);
              }
              const row = await res.json();
              setSubtasks(prev => prev.map(s => (s.id === row.id ? rowToCard(row) : s)));
              setChildPanelTask(null);
              return row;
            } catch (e) {
              console.error("[update subtask]", e);
              toast.error(e.message);
            }
          }}
          onDeleted={(id) => {
            setSubtasks(prev => prev.filter(s => s.id !== id));
            setChildPanelTask(null);
          }}
          nested
        />
      )}
      <div className={nested ? "fixed inset-0 z-50" : "fixed inset-0 z-40"}>
        {/* Backdrop */}
        <div className="absolute inset-0 bg-black/40" onClick={onClose} />
        {/* Panel */}
        <div className="absolute right-0 top-0 h-full w-[420px] bg-[#1f2023] border-l border-gray-700 p-6 overflow-y-auto">
          <div className="flex items-center justify-between mb-4">
            <h3 className="text-white text-lg font-semibold">Edit task</h3>
            <button onClick={onClose} className="text-gray-300 hover:text-white text-xl leading-none">×</button>
          </div>

          <div className="mb-4">
            <label className="block text-xs text-gray-400 mb-1">Project</label>
            <div className="text-sm text-gray-100">
              {projectsLoading && <span>Loading project…</span>}
              {!projectsLoading && normalizedProjectId == null && (
                <span className="text-xs text-gray-500">No project assigned.</span>
              )}
              {!projectsLoading && normalizedProjectId != null && projectName && (
                <span className="font-medium">
                  {projectName}
                </span>
              )}
              {!projectsLoading && normalizedProjectId != null && !projectName && (
                <span className="text-xs text-red-400">
                  {projectsError ? 'Unable to load project details.' : 'Project not accessible.'}
                </span>
              )}
            </div>
          </div>

          {!canEdit && (
            <div className="mb-4 rounded-md border border-amber-600/40 bg-amber-500/10 px-3 py-2 text-xs text-amber-200">
              You can review this task but do not have edit permissions.
            </div>
          )}

          <div className="space-y-4">
            {/* Title */}
            <div>
              <label className="block text-xs text-gray-400 mb-1">Title</label>
              <Input
                value={title}
                onChange={(e) => setTitle(e.target.value)}
                className="bg-transparent text-gray-100 border-gray-700"
                disabled={!canEdit}
              />
            </div>

            {/* Description */}
            <div>
              <label className="block text-xs text-gray-400 mb-1">Description</label>
              <Textarea
                value={description}
                onChange={(e) => setDescription(e.target.value)}
                rows={4}
                className="bg-transparent text-gray-100 border-gray-700"
                disabled={!canEdit}
              />
            </div>

            {/* Attachments */}
            <TaskAttachmentsDisplay taskId={task.id} />

            {/* Priority */}
            <div>
              <label className="block text-xs text-gray-400 mb-1">Priority</label>
              <Select value={priority} onValueChange={setPriority} disabled={!canEdit}>
                <SelectTrigger className="bg-transparent text-gray-100 border-gray-700">
                  <SelectValue placeholder="Select priority" />
                </SelectTrigger>
                <SelectContent className="bg-white">
                  {["Low", "Medium", "High"].map((p) => (
                    <SelectItem key={p} value={p}>
                      <span className={`inline-flex items-center rounded-md px-2 py-1 text-xs font-medium ${priorityChipClasses[p]}`}>{p}</span>
                    </SelectItem>
                  ))}
                </SelectContent>
              </Select>
            </div>
            {/* Tags */}
            <div>
              <label className="block text-xs text-gray-400">Tags</label>

              {tags.length > 0 && (
                <div className="mt-2 flex flex-wrap gap-2">
                  {tags.map((t, i) => (
                    <span
                      key={`${t}-${i}`}
                      className="inline-flex items-center rounded-md px-2 py-0.5 mb-1 text-xs font-medium bg-gray-700 text-gray-200"
                    >
                      {t}
                      <button
                        type="button"
                        className="ml-1 text-gray-300 hover:text-white disabled:opacity-50"
                        onClick={() => canEdit && removeTagAt(i)}
                        disabled={!canEdit}
                        aria-label={`Remove ${t}`}
                      >
                        ×
                      </button>
                    </span>
                  ))}
                </div>

              )}

              <input
                className="mt-1 w-full bg-transparent text-gray-100 border border-gray-700 rounded-md px-2 py-1 text-sm placeholder:text-gray-500 focus:outline-none focus:ring-1 focus:ring-gray-500"
                value={tagInput}
                onChange={(e) => setTagInput(e.target.value)}
                onKeyDown={(e) => {
                  if (e.key === "Enter" || e.key === ",") {
                    e.preventDefault()
                    addTagFromInput()
                  }
                  if (e.key === "Backspace" && tagInput === "" && tags.length) {
                    removeTagAt(tags.length - 1)
                  }
                }}
                disabled={!canEdit}
                placeholder="Type a tag and press Enter (or comma)"
              />
            </div>

            {/* Status */}
            <div>
              <label className="block text-xs text-gray-400 mb-1">Status</label>
              <Select value={status} onValueChange={setStatus} disabled={!canEdit}>
                <SelectTrigger className="bg-transparent text-gray-100 border-gray-700">
                  <SelectValue placeholder="Select status" />
                </SelectTrigger>
                <SelectContent className="bg-white">
                  <SelectItem value="pending">To do</SelectItem>
                  <SelectItem value="in_progress">Doing</SelectItem>
                  <SelectItem value="completed">Completed</SelectItem>
                  <SelectItem value="blocked">Blocked</SelectItem>
                </SelectContent>
              </Select>
            </div>

            <TaskTimeTracking
              value={hoursSpent}
              onChange={handleHoursInputChange}
              canEdit={canUpdateHours && canEdit}
              totalHours={timeTracking.total_hours}
              perAssignee={timeTracking.per_assignee}
              assignees={breakdownAssignees}
            />
            {!isHoursValid && (
              <p className="text-xs text-red-400">
                Please enter a non-negative number of hours.
              </p>
            )}
            {/* Assignees */}
            <div>
              <label className="block text-xs text-gray-400 mb-1">Assignees</label>
              <div className="mb-2">
                <input
                  type="text"
                  className="w-full bg-transparent text-gray-100 border border-gray-700 rounded-md px-2 py-1 text-sm placeholder:text-gray-500 focus:outline-none focus:ring-1 focus:ring-gray-500 disabled:opacity-60"
                  placeholder="Search users by name or email..."
                  value={userSearch}
                  onChange={handleUserSearchInput}
                  aria-busy={loadingUsers ? 'true' : 'false'}
                  autoComplete="off"
                  disabled={!canAddAssignees || assignees.length >= MAX_ASSIGNEES}
                />
                {canAddAssignees && assignees.length < MAX_ASSIGNEES && userSearchResults.length > 0 && (
                  <div className="absolute z-50 bg-[#23232a] border border-gray-700 rounded-md mt-1 w-full max-h-48 overflow-y-auto shadow-lg">
                    {userSearchResults.map((u) => (
                      <div
                        key={u.id}
                        className="px-3 py-2 hover:bg-gray-700 cursor-pointer text-gray-100"
                        onClick={() => addAssignee(u)}
                      >
                        <span className="font-medium">{u.name}</span>
                        <span className="ml-2 text-xs text-gray-400">{u.email}</span>
                      </div>
                    ))}
                  </div>
                )}
              </div>
              {assignees.length > 0 ? (
                <div className="flex flex-wrap gap-2">
                  {assignees.map((a) => (
                    <Badge
                      key={a.id}
                      className="px-2 py-0.5 text-xs font-medium bg-gray-700 text-gray-200 flex items-center"
                      title={a.name}
                    >
                      {a.name}
                      {canRemoveAssignees && (
                        <button
                          type="button"
                          className="ml-1 text-gray-300 hover:text-white disabled:opacity-60"
                          onClick={() => removeAssignee(a.id)}
                          aria-label={`Remove ${a.name}`}
                          disabled={assignees.length <= 1}
                        >
                          ×
                        </button>
                      )}
                    </Badge>
                  ))}
                </div>
              ) : (
                <span className="text-xs text-gray-500">No assignees</span>
              )}
              {canAddAssignees && assignees.length >= MAX_ASSIGNEES && (
                <p className="text-xs text-gray-500 mt-2">You can assign up to {MAX_ASSIGNEES} members.</p>
              )}
              {canRemoveAssignees && assignees.length === 1 && (
                <p className="text-xs text-amber-400 mt-2">At least one assignee is required. Add another member before removing the last one.</p>
              )}
            </div>
            {/* Subtasks */}
            <div>
              <div className="flex items-center justify-between mb-2">
                <label className="block text-xs text-gray-400">Subtasks</label>
                <Button
                  type="button"
                  className="bg-gray-700 hover:bg-gray-600 text-white h-8 px-3"
                  onClick={() => setIsSubtaskOpen(true)}
                  disabled={!canEdit}
                >
                  + Add subtask
                </Button>
              </div>

              {/* Table: Name + Status */}
              {subtasks.length > 0 ? (
                <div className="overflow-hidden rounded-md border border-gray-700">
                  <table className="w-full text-sm">
                    <thead className="bg-[#222428] text-gray-300">
                      <tr>
                        <th className="text-left px-3 py-2 font-medium">Name</th>
                        <th className="text-left px-3 py-2 font-medium">Status</th>
                      </tr>
                    </thead>
                    <tbody className="divide-y divide-gray-700">
                      {subtasks.map((st) => (
                        <tr key={st.id} className="hover:bg-[#25272c]">
                          <td className="px-3 py-2">
                            <button
                              type="button"
                              className="text-left text-gray-100 hover:underline"
                              onClick={() => setChildPanelTask(st)}
                              title="Open subtask"
                            >
                              {st.title}
                            </button>
                          </td>                        <td className="px-3 py-2 text-gray-300">
                            {prettyStatus(st.workflow || st.status || "pending")}
                          </td>
                        </tr>
                      ))}
                    </tbody>
                  </table>
                </div>
              ) : (
                <div className="text-xs text-gray-500">No subtasks yet.</div>
              )}

              {/* Modal */}
              {isSubtaskOpen && (
                <SubtaskDialog
                  parentId={task.id}
                  parentDeadline={deadline}
                  onClose={() => setIsSubtaskOpen(false)}
                  onCreated={(row) => {
                    setSubtasks((prev) => [rowToCard(row), ...prev]);
                    setIsSubtaskOpen(false);
                  }}
                />
              )}
            </div>

            {/* Deadline */}
            <div>
              <label className="block text-xs text-gray-400 mb-1">Deadline</label>
              <Input
                type="date"
                value={deadline || ""}
                onChange={(e) => setDeadline(e.target.value)}
                className="bg-transparent text-gray-100 border-gray-700"
                disabled={!canEdit}
              />
            </div>

            {/* File Attachments */}
            <div>
              <label className="block text-xs text-gray-400 mb-1">Attachments</label>
              <FileUploadInput
                onFilesChange={setAttachments}
                disabled={!canEdit}
              />
              {attachments.length > 0 && (
                <Button
                  onClick={async () => {
                    try {
                      const formData = new FormData()
                      attachments.forEach((file) => {
                        formData.append('files', file)
                      })
                      
                      const response = await fetchWithCsrf(`${API}/api/tasks/${task.id}/files`, {
                        method: 'POST',
                        body: formData,
                      })
                      
                      if (!response.ok) {
                        const errorData = await response.json().catch(() => ({}))
                        throw new Error(errorData.message || 'Failed to upload files')
                      }
                      
                      const result = await response.json()
                      
                      // Check if there were any errors during upload
                      if (result.data?.errors && result.data.errors.length > 0) {
                        result.data.errors.forEach(error => {
                          toast.error(error, { duration: 5000 })
                        })
                      }
                      
                      if (result.data?.uploaded && result.data.uploaded.length > 0) {
                        toast.success(`${result.data.uploaded.length} file(s) uploaded successfully`)
                      }
                      
                      setAttachments([])
                      window.location.reload()
                    } catch (error) {
                      console.error('Error uploading files:', error)
                      toast.error(error.message || 'Failed to upload files', { duration: 5000 })
                    }
                  }}
                  disabled={!canEdit || attachments.length === 0}
                  className="mt-2 bg-white/90 text-black"
                >
                  Upload {attachments.length} File{attachments.length !== 1 ? 's' : ''}
                </Button>
              )}
            </div>

            <RecurrencePicker value={recurrence} onChange={setRecurrence} disabled={!canEdit} />

            {/* Actions & Comments */}
            <div className="mt-8 space-y-6">
              <div className="flex gap-2">
                <Button
                  onClick={handleSave}
                  disabled={!canSave || saving}
                  className="bg-white/90 text-black"
                >
                  {saving ? "Saving…" : "Save"}
                </Button>
                <Button variant="ghost" className="bg-white/10 text-gray-300 hover:text-white" onClick={onClose}>
                  Cancel
                </Button>
                <Button
                  onClick={handleDelete}
                  className="bg-red-400 hover:bg-red-700 text-white ml-auto"
                  type="button" disabled={!canEdit}>
                  <Trash className="w-4 h-4 mr-1" /> Delete
                </Button>
              </div>

              <CommentSection taskId={task.id} />
            </div>
          </div>
        </div>
      </div>
    </>
  )
}
function EditableTaskCard({ onSave, onCancel, taskId, onDeleted, defaultProjectId = null, projects = [], projectsLoading = false, projectsError = null }) {
  const { user: currentUser } = useAuth()
  const normalizedDefaultProjectId = defaultProjectId != null ? Number(defaultProjectId) : null
  const [title, setTitle] = useState("")
  const [description, setDescription] = useState("")
  const [dueDate, setDueDate] = useState("")
  const [priority, setPriority] = useState("")
  const [status, setStatus] = useState("pending")
  const [attachments, setAttachments] = useState([])
  const PRIORITIES = ["Low", "Medium", "High"]
  const STATUSES = [
    { value: "pending", label: "To do" },
    { value: "in_progress", label: "Doing" },
    { value: "completed", label: "Completed" },
    { value: "blocked", label: "Blocked" },
    { value: "cancelled", label: "Cancelled" }
  ];
  const canEdit = true
  const MAX_ASSIGNEES = 5
  const [tagInput, setTagInput] = useState("");
  const [tags, setTags] = useState([]);
  const [recurrence, setRecurrence] = useState(null);
  const [selectedProjectId, setSelectedProjectId] = useState(normalizedDefaultProjectId);

  const normalizedSelectedProjectId = Number.isFinite(Number(selectedProjectId))
    ? Number(selectedProjectId)
    : null;
  const selectedProjectEntry = normalizedSelectedProjectId != null
    ? projects.find((p) => Number(p.id) === normalizedSelectedProjectId)
    : null;
  const selectedProjectName = selectedProjectEntry?.name
    ?? (normalizedSelectedProjectId != null ? `Project #${normalizedSelectedProjectId}` : null);

  useEffect(() => {
    setSelectedProjectId((prev) => {
      if (normalizedDefaultProjectId != null && projects.some((p) => Number(p.id) === normalizedDefaultProjectId)) {
        return normalizedDefaultProjectId;
      }
      if (prev != null) return prev;
      if (projects.length === 1) {
        const soleId = Number(projects[0].id);
        return Number.isFinite(soleId) ? soleId : prev;
      }
      return prev;
    });
  }, [normalizedDefaultProjectId, projects]);

  // --- Assignees & user search (copied from TaskSidePanel, trimmed) ---
  const [assignees, setAssignees] = useState([]);
  const {
    query: userSearch,
    results: userSearchResults,
    loading: loadingUsers,
    search: searchUsers,
    clear: clearUserSearch,
  } = useUserSearch({ canSearch: true, minQueryLength: 1 })

  useEffect(() => {
    if (!currentUser?.id) return
    setAssignees(prev => {
      if (prev.some(a => a.id === currentUser.id)) return prev
      return [...prev, { id: currentUser.id, name: currentUser.name ?? 'You' }]
    })
  }, [currentUser])

  const hasTitle = title.trim().length > 0;
  const hasDescription = description.trim().length > 0;
  const hasPriority = !!priority;
  const hasStatus = !!status;
  const hasDueDate = !!dueDate;
  const hasAssignees = assignees.length > 0;
  const hasProject = selectedProjectId != null;
  const canSave = hasTitle && hasDescription && hasPriority && hasStatus && hasDueDate && hasAssignees && hasProject;

  function addAssignee(user) {
    setAssignees((prev) => {
      if (prev.length >= MAX_ASSIGNEES || prev.some((a) => a.id === user.id)) return prev
      return [...prev, user]
    });
    clearUserSearch();
  }

  function removeAssignee(userId) {
    setAssignees((prev) => {
      if (prev.length <= 1) return prev
      return prev.filter((a) => a.id !== userId)
    });
  }

  function handleUserSearchInput(e) {
    const value = e.target.value;
    if (assignees.length >= MAX_ASSIGNEES) return;
    searchUsers(value);
  }

  function addTagFromInput() {
    if (!canEdit) return;
    const v = tagInput.trim();
    if (!v) return;
    if (!tags.includes(v)) setTags((prev) => [...prev, v]);
    setTagInput("");
  }

  function removeTag(index) {
    if (!canEdit) return;
    setTags((prev) => prev.filter((_, i) => i !== index));
  }

  async function handleDelete() {
    if (!canEdit) return;
    if (!taskId) {
      onCancel?.()
      return
    }
    try {
      const res = await fetchWithCsrf(`${API}/tasks/${taskId}`, {
        method: "PUT",
        headers: {
          "Content-Type": "application/json",
        },
        body: JSON.stringify({ archived: true }),
      })
      if (!res.ok) {
        const { error } = await res.json().catch(() => ({}))
        throw new Error(error || `PUT /tasks/${taskId} ${res.status}`)
      }
      onDeleted?.(taskId)
      onCancel?.()
    } catch (e) {
      console.error("[archive task]", e)
      toast.error(e.message)
    }
  }

  return (
    <div className="rounded-xl border border-gray-700 bg-[#1f2023] p-4 shadow-sm">
      {/* Title */}
      <label className="block text-xs text-gray-400 mb-1">Title</label>
      <Input
        value={title}
        onChange={(e) => setTitle(e.target.value)}
        placeholder="Task title"
        className="mb-3 bg-transparent text-gray-100 border-gray-700 placeholder:text-gray-500"
      />

      {/* Description */}
      <label className="block text-xs text-gray-400 mb-1">Description</label>
      <Textarea
        value={description}
        onChange={(e) => setDescription(e.target.value)}
        placeholder="Add a short description…"
        className="mb-3 bg-transparent text-gray-100 border-gray-700 placeholder:text-gray-500"
        rows={3}
      />
      {/* Tags */}
      <label className="block text-xs text-gray-400 mb-1">Tags</label>
      <div className="flex flex-wrap gap-2 mb-2">
        {tags.map((t, i) => (
          <span
            key={`${t}-${i}`}
            className="inline-flex items-center rounded-md bg-gray-700 text-gray-100 px-2 py-1 text-xs"
          >
            {t}
            <button
              type="button"
              onClick={(e) => {
                e.preventDefault();
                e.stopPropagation();
                setTags(prev => prev.filter((_, idx) => idx !== i));
              }}
              className="ml-1 text-gray-300 hover:text-white"
              aria-label={`Remove tag ${t}`}
            >
              ×
            </button>

          </span>
        ))}
      </div>
      <Input
        value={tagInput}
        onChange={(e) => setTagInput(e.target.value)}
        onKeyDown={(e) => {
          if (e.key === "Enter" || e.key === ",") {
            e.preventDefault();
            addTagFromInput();
          } else if (e.key === "Backspace" && tagInput === "" && tags.length) {
            e.preventDefault();
            setTags(prev => prev.slice(0, -1));
          }
        }}
        placeholder="Type a tag and press Enter (or comma)"
        className="bg-transparent text-gray-100 border-gray-700"
      />
      {/* Assignees */}
      <div className="mt-3 relative">
        <label className="block text-xs text-gray-400 mb-1">Assignees</label>
        <input
          type="text"
          className="w-full bg-transparent text-gray-100 border border-gray-700 rounded-md px-2 py-1 text-sm placeholder:text-gray-500 focus:outline-none focus:ring-1 focus:ring-gray-500 disabled:opacity-60"
          placeholder="Search users by name or email..."
          value={userSearch}
          onChange={handleUserSearchInput}
          aria-busy={loadingUsers ? 'true' : 'false'}
          autoComplete="off"
          disabled={assignees.length >= MAX_ASSIGNEES}
        />
        {assignees.length < MAX_ASSIGNEES && userSearchResults.length > 0 && (
          <div className="absolute z-50 bg-[#23232a] border border-gray-700 rounded-md mt-1 w-full max-h-48 overflow-y-auto shadow-lg">
            {userSearchResults.map((u) => (
              <div
                key={u.id}
                className="px-3 py-2 hover:bg-gray-700 cursor-pointer text-gray-100"
                onClick={() => addAssignee(u)}
              >
                <span className="font-medium">{u.name}</span>
                <span className="ml-2 text-xs text-gray-400">{u.email}</span>
              </div>
            ))}
          </div>
        )}

        {assignees.length > 0 ? (
          <div className="mt-2 flex flex-wrap gap-2">
            {assignees.map((a) => (
              <Badge
                key={a.id}
                className="px-2 py-0.5 text-xs font-medium bg-gray-700 text-gray-200 flex items-center"
                title={a.name}
              >
                {a.name}
                <button
                  type="button"
                  className="ml-1 text-gray-300 hover:text-white"
                  onClick={() => removeAssignee(a.id)}
                  aria-label={`Remove ${a.name}`}
                >
                  ×
                </button>
              </Badge>
            ))}
          </div>
        ) : (
          <span className="mt-1 block text-xs text-gray-500">No assignees</span>
        )}
        {assignees.length === 1 && (
          <p className="text-xs text-amber-400 mt-2">At least one assignee is required. Add another member before removing the last one.</p>
        )}
        {assignees.length > MAX_ASSIGNEES && (
          <p className="text-xs text-red-400 mt-2">You can assign up to {MAX_ASSIGNEES} members.</p>
        )}
      </div>

      <div className="mt-4">
        <label className="block text-xs text-gray-400 mb-1">Project</label>
        <Select
          value={selectedProjectId != null ? String(selectedProjectId) : ""}
          onValueChange={(value) => {
            const num = Number(value);
            const next = Number.isFinite(num) ? num : null;
            console.log('[EditableTaskCard] project selection changed:', { value, next });
            setSelectedProjectId(next);
          }}
          disabled={projectsLoading || projects.length === 0}
        >
          <SelectTrigger className="bg-transparent text-gray-100 border-gray-700">
            <SelectValue placeholder={projectsLoading ? "Loading projects..." : "Select project"} />
          </SelectTrigger>
          <SelectContent className="bg-white">
            {projects.map((project) => (
              <SelectItem key={project.id} value={String(project.id)}>
                {project.name}
              </SelectItem>
            ))}
          </SelectContent>
        </Select>
        {projectsLoading && (
          <p className="text-xs text-gray-500 mt-2">Loading active projects…</p>
        )}
        {!projectsLoading && projectsError && (
          <p className="text-xs text-red-400 mt-2">Failed to load projects.</p>
        )}
        {!projectsLoading && projects.length === 0 && (
          <p className="text-xs text-red-400 mt-2">
            No active projects available. Create or reactivate a project before adding tasks.
          </p>
        )}
        {!projectsLoading && projects.length > 0 && selectedProjectId == null && (
          <p className="text-xs text-amber-400 mt-2">
            Select a project to enable task creation.
          </p>
        )}
      </div>

      <div className="grid grid-cols-2 gap-3">
        {/* Due date */}
        <div>
          <label className="block text-xs text-gray-400 mb-1">Deadline</label>
          <Input
            type="date"
            value={dueDate}
            onChange={(e) => setDueDate(e.target.value)}
            className="bg-transparent text-gray-100 border-gray-700"
          />
        </div>

        {/* Priority dropdown */}
        <div>
          <label className="block text-xs text-gray-400 mb-1">Priority</label>
          <Select value={priority} onValueChange={(v) => setPriority(v)}>
            <SelectTrigger className="bg-transparent text-gray-100 border-gray-700">
              <SelectValue placeholder="Select priority" />
            </SelectTrigger>
            <SelectContent className="bg-white">
              {PRIORITIES.map((p) => (
                <SelectItem key={p} value={p}>
                  <span className={`inline-flex items-center rounded-md px-2 py-1 text-xs font-medium ${priorityChipClasses[p]}`}>
                    {p}
                  </span>
                </SelectItem>
              ))}
            </SelectContent>
          </Select>
        </div>

        {/* Status dropdown */}
        <div>
          <label className="block text-xs text-gray-400 mb-1">Status</label>
          <Select value={status} onValueChange={(v) => setStatus(v)}>
            <SelectTrigger className="bg-transparent text-gray-100 border-gray-700">
              <SelectValue placeholder="Select status" />
            </SelectTrigger>
            <SelectContent className="bg-white">
              {STATUSES.map((option) => (
                <SelectItem key={option.value} value={option.value}>
                  {option.label}
                </SelectItem>
              ))}
            </SelectContent>
          </Select>
        </div>
      </div>
      <div className="col-span-2 mt-1">
        <RecurrencePicker value={recurrence} onChange={setRecurrence} />
      </div>

      {/* File Attachments */}
      <div className="mt-3">
        <label className="block text-xs text-gray-400 mb-1">Attachments (optional)</label>
        <FileUploadInput
          onFilesChange={setAttachments}
          disabled={false}
        />
      </div>

      {/* Actions */}
      <div className="mt-4 flex items-center gap-2">
        {taskId && (
          <Button
            type="button"
            onClick={handleDelete}
            className="bg-red-600 hover:bg-red-700 text-white"
          >
            <Trash className="w-4 h-4 mr-1" /> Delete
          </Button>
        )}

        <Button
        onClick={() =>
            {
              const payload = {
                title: title.trim(),
                description: description.trim() || undefined,
                dueDate: dueDate || undefined,
                priority,
                status,
                tags,
                assignees,
                recurrence,
                projectId: selectedProjectId,
                attachments,
              };
              console.log('[EditableTaskCard] invoking onSave with payload:', payload);
              onSave(payload);
            }
        }
        disabled={!canSave || projectsLoading}
          className="bg-white/90 text-black hover:bg-white"
        >
          <Check className="w-4 h-4 mr-1" /> Save
        </Button>

        <Button variant="ghost" onClick={onCancel} className="text-gray-300 hover:text-white">
          <X className="w-4 h-4 mr-1" /> Cancel
        </Button>
      </div>
    </div>
  )
}
function SubtaskDialog({ parentId, parentDeadline, onClose, onCreated }) {
  const { user: currentUser } = useAuth()
  const [title, setTitle] = useState("");
  const [description, setDescription] = useState("");
  const [priority, setPriority] = useState("Low");
  const [status, setStatus] = useState("pending");
  const [deadline, setDeadline] = useState("");
  const [tags, setTags] = useState([]);
  const [tagInput, setTagInput] = useState("");
  const [assignees, setAssignees] = useState([]);
  const [userSearch, setUserSearch] = useState("");
  const [userSearchResults, setUserSearchResults] = useState([]);
  const [loadingUsers, setLoadingUsers] = useState(false);
  const [debounce, setDebounce] = useState(null);
  const [attachments, setAttachments] = useState([]);

  const PRIORITIES = ["Low", "Medium", "High"];
  const MAX_FILE_SIZE = 50 * 1024 * 1024; // 50MB
  const ALLOWED_FILE_TYPES = [
    'application/pdf',
    'application/vnd.openxmlformats-officedocument.wordprocessingml.document',
    'application/vnd.openxmlformats-officedocument.spreadsheetml.sheet',
    'image/png',
    'image/jpeg'
  ];

  const parentMax = parentDeadline
    ? String(parentDeadline).slice(0, 10)
    : null;


  const deadlineError =
    parentMax && deadline && deadline > parentMax
      ? `Deadline must be on or before ${parentMax}`
      : "";

  const canSave = title.trim().length > 0 && !deadlineError;

  function addTagFromInput() {
    const v = tagInput.trim();
    if (!v) return;
    if (!tags.includes(v)) setTags((prev) => [...prev, v]);
    setTagInput("");
  }
  function removeTagAt(i) {
    setTags((prev) => prev.filter((_, idx) => idx !== i));
  }

  function addAssignee(user) {
    if (!assignees.some((a) => a.id === user.id)) {
      setAssignees((prev) => [...prev, user]);
    }
    setUserSearch("");
    setUserSearchResults([]);
  }
  function removeAssignee(id) {
    setAssignees((prev) => prev.filter((a) => a.id !== id));
  }

  function handleFileChange(event) {
    const files = Array.from(event.target.files || []);
    const validFiles = [];
    const errors = [];

    files.forEach(file => {
      if (!ALLOWED_FILE_TYPES.includes(file.type)) {
        errors.push(`${file.name}: Invalid file type. Only PDF, DOCX, XLSX, PNG, and JPG are allowed.`);
        return;
      }
      if (file.size > MAX_FILE_SIZE) {
        errors.push(`${file.name}: File too large. Maximum size is 50MB.`);
        return;
      }
      validFiles.push(file);
    });

    if (errors.length > 0) {
      toast.error(errors.join(', '));
    }

    setAttachments(prev => [...prev, ...validFiles]);
    event.target.value = '';
  }

  function removeAttachment(index) {
    setAttachments(prev => prev.filter((_, i) => i !== index));
  }

  function formatFileSize(bytes) {
    if (bytes === 0) return '0 Bytes';
    const k = 1024;
    const sizes = ['Bytes', 'KB', 'MB'];
    const i = Math.floor(Math.log(bytes) / Math.log(k));
    return Math.round(bytes / Math.pow(k, i) * 100) / 100 + ' ' + sizes[i];
  }

  function handleUserSearchInput(e) {
    const value = e.target.value;
    setUserSearch(value);
    if (debounce) clearTimeout(debounce);
    if (!value.trim()) {
      setUserSearchResults([]);
      return;
    }
    setLoadingUsers(true);
    const t = setTimeout(async () => {
      try {
        const res = await fetch(`${API}/users/search?q=${encodeURIComponent(value)}&limit=8`);
        const data = await res.json();
        setUserSearchResults(data.users || []);
      } catch {
        setUserSearchResults([]);
      } finally {
        setLoadingUsers(false);
      }
    }, 250);
    setDebounce(t);
  }

  async function handleCreate() {
    try {
      if (parentMax && deadline && deadline > parentMax) {
        toast.error(`Subtask deadline must be on or before ${parentMax}.`);
        return;
      }
      const assignedTo =
        assignees.length > 0 ? assignees.map(a => a.id) : [currentUser.id];
      const payload = {
        title: title.trim(),
        description: description.trim() || null,
        priority: priority.toLowerCase(),
        status,
        deadline: deadline || null,
        tags,
        parent_id: parentId,
        assigned_to: assignedTo,
      };

      const res = await fetchWithCsrf(`${API}/tasks`, {
        method: "POST",
        headers: { "Content-Type": "application/json" },
        body: JSON.stringify(payload),
      });
      if (!res.ok) {
        const { error } = await res.json().catch(() => ({}));
        throw new Error(error || `POST /tasks ${res.status}`);
      }
      const row = await res.json();
      
      // Upload attachments if any
      if (attachments && attachments.length > 0) {
        try {
          const formData = new FormData();
          attachments.forEach(file => {
            formData.append('files', file);
          });
          
          const uploadRes = await fetchWithCsrf(`${API}/tasks/${row.id}/files`, {
            method: 'POST',
            body: formData
          });
          
          if (!uploadRes.ok) {
            console.warn('Failed to upload some attachments');
          } else {
            const uploadResult = await uploadRes.json();
            if (uploadResult.data?.errors && uploadResult.data.errors.length > 0) {
              console.warn('Some files failed:', uploadResult.data.errors);
            }
          }
        } catch (uploadError) {
          console.error('Error uploading attachments:', uploadError);
        }
      }
      
      onCreated?.(row); // push into list in parent
    } catch (e) {
      console.error("[create subtask]", e);
      toast.error(e.message);
    }
  }

  return (
    <div className="fixed inset-0 z-50">
      <div className="absolute inset-0 bg-black/40" onClick={onClose} />
      <div className="absolute right-1/2 top-12 translate-x-1/2 w-full max-w-lg rounded-xl border border-gray-700 bg-[#1f2023] p-5 shadow-xl">
        <div className="flex items-center justify-between mb-3">
          <h4 className="text-white font-semibold">Add subtask</h4>
          <button onClick={onClose} className="text-gray-300 hover:text-white text-xl">×</button>
        </div>

        <div className="space-y-4">
          {/* Title */}
          <div>
            <label className="block text-xs text-gray-400 mb-1">Title</label>
            <Input
              value={title}
              onChange={(e) => setTitle(e.target.value)}
              className="bg-transparent text-gray-100 border-gray-700"
              placeholder="Subtask title"
            />
          </div>

          {/* Description */}
          <div>
            <label className="block text-xs text-gray-400 mb-1">Description</label>
            <Textarea
              value={description}
              onChange={(e) => setDescription(e.target.value)}
              rows={3}
              className="bg-transparent text-gray-100 border-gray-700"
            />
          </div>

          {/* Priority & Status */}
          <div className="grid grid-cols-2 gap-3">
            <div>
              <label className="block text-xs text-gray-400 mb-1">Priority</label>
              <Select value={priority} onValueChange={setPriority}>
                <SelectTrigger className="bg-transparent text-gray-100 border-gray-700">
                  <SelectValue placeholder="Select priority" />
                </SelectTrigger>
                <SelectContent className="bg-white">
                  {PRIORITIES.map((p) => (
                    <SelectItem key={p} value={p}>{p}</SelectItem>
                  ))}
                </SelectContent>
              </Select>
            </div>
            <div>
              <label className="block text-xs text-gray-400 mb-1">Status</label>
              <Select value={status} onValueChange={setStatus}>
                <SelectTrigger className="bg-transparent text-gray-100 border-gray-700">
                  <SelectValue placeholder="Select status" />
                </SelectTrigger>
                <SelectContent className="bg-white">
                  <SelectItem value="pending">To do</SelectItem>
                  <SelectItem value="in_progress">In progress</SelectItem>
                  <SelectItem value="completed">Completed</SelectItem>
                  <SelectItem value="blocked">Blocked</SelectItem>
                </SelectContent>
              </Select>
            </div>
          </div>

          {/* Deadline */}
          <div>
            <label className="block text-xs text-gray-400 mb-1">Deadline</label>
            <Input
              type="date"
              value={deadline || ""}
              onChange={(e) => setDeadline(e.target.value)}
              className="bg-transparent text-gray-100 border-gray-700"
              max={parentMax || undefined}
            />
            {deadlineError && (
              <div className="mt-1 text-xs text-red-400">{deadlineError}</div>
            )}
          </div>

          {/* Tags */}
          <div>
            <label className="block text-xs text-gray-400">Tags</label>
            {tags.length > 0 && (
              <div className="mt-2 flex flex-wrap gap-2">
                {tags.map((t, i) => (
                  <span key={`${t}-${i}`} className="inline-flex items-center rounded-md px-2 py-0.5 text-xs font-medium bg-gray-700 text-gray-200">
                    {t}
                    <button className="ml-1 text-gray-300 hover:text-white" onClick={() => removeTagAt(i)}>×</button>
                  </span>
                ))}
              </div>
            )}
            <input
              className="mt-1 w-full bg-transparent text-gray-100 border border-gray-700 rounded-md px-2 py-1 text-sm placeholder:text-gray-500 focus:outline-none focus:ring-1 focus:ring-gray-500"
              value={tagInput}
              onChange={(e) => setTagInput(e.target.value)}
              onKeyDown={(e) => {
                if (e.key === "Enter" || e.key === ",") {
                  e.preventDefault();
                  addTagFromInput();
                }
                if (e.key === "Backspace" && tagInput === "" && tags.length) {
                  removeTagAt(tags.length - 1);
                }
              }}
              placeholder="Type a tag and press Enter (or comma)"
            />
          </div>

          {/* Assignees */}
          <div>
            <label className="block text-xs text-gray-400 mb-1">Assignees</label>
            <div className="mb-2 relative">
              <input
                type="text"
                className="w-full bg-transparent text-gray-100 border border-gray-700 rounded-md px-2 py-1 text-sm placeholder:text-gray-500 focus:outline-none focus:ring-1 focus:ring-gray-500"
                placeholder="Search users…"
                value={userSearch}
                onChange={handleUserSearchInput}
                aria-busy={loadingUsers ? "true" : "false"}
                autoComplete="off"
              />
              {userSearchResults.length > 0 && (
                <div className="absolute z-50 bg-[#23232a] border border-gray-700 rounded-md mt-1 w-full max-h-48 overflow-y-auto shadow-lg">
                  {userSearchResults.map((u) => (
                    <div
                      key={u.id}
                      className="px-3 py-2 hover:bg-gray-700 cursor-pointer text-gray-100"
                      onClick={() => addAssignee(u)}
                    >
                      <span className="font-medium">{u.name}</span>
                      <span className="ml-2 text-xs text-gray-400">{u.email}</span>
                    </div>
                  ))}
                </div>
              )}
            </div>

            {assignees.length > 0 ? (
              <div className="flex flex-wrap gap-2">
                {assignees.map((a) => (
                  <span
                    key={a.id}
                    className="inline-flex items-center rounded-md px-2 py-0.5 text-xs font-medium bg-gray-700 text-gray-200"
                    title={a.name}
                  >
                    {a.name}
                    <button className="ml-1 text-gray-300 hover:text-white" onClick={() => removeAssignee(a.id)}>
                      ×
                    </button>
                  </span>
                ))}
              </div>
            ) : (
              <span className="text-xs text-gray-500">No assignees</span>
            )}
          </div>

          {/* File Attachments */}
          <div>
            <label className="block text-xs text-gray-400 mb-1">Attachments</label>
            <div className="border-2 border-dashed border-gray-700 rounded-md p-3 hover:border-gray-600 transition-colors">
              <input
                type="file"
                id="subtask-file-input"
                multiple
                accept=".pdf,.docx,.xlsx,.png,.jpg,.jpeg"
                onChange={handleFileChange}
                className="hidden"
              />
              <label
                htmlFor="subtask-file-input"
                className="flex flex-col items-center cursor-pointer"
              >
                <svg className="w-6 h-6 text-gray-500 mb-1" fill="none" stroke="currentColor" viewBox="0 0 24 24">
                  <path strokeLinecap="round" strokeLinejoin="round" strokeWidth={2} d="M7 16a4 4 0 01-.88-7.903A5 5 0 1115.9 6L16 6a5 5 0 011 9.9M15 13l-3-3m0 0l-3 3m3-3v12" />
                </svg>
                <span className="text-xs text-gray-400">Click to upload</span>
                <span className="text-xs text-gray-500 mt-0.5">PDF, DOCX, XLSX, PNG, JPG (Max 50MB)</span>
              </label>
            </div>
            
            {attachments.length > 0 && (
              <div className="mt-2 space-y-1">
                {attachments.map((file, index) => (
                  <div key={index} className="flex items-center justify-between bg-gray-800/50 rounded px-2 py-1.5">
                    <div className="flex items-center gap-2 flex-1 min-w-0">
                      <svg className="w-3.5 h-3.5 text-gray-400 flex-shrink-0" fill="none" stroke="currentColor" viewBox="0 0 24 24">
                        <path strokeLinecap="round" strokeLinejoin="round" strokeWidth={2} d="M15.172 7l-6.586 6.586a2 2 0 102.828 2.828l6.414-6.586a4 4 0 00-5.656-5.656l-6.415 6.585a6 6 0 108.486 8.486L20.5 13" />
                      </svg>
                      <div className="flex-1 min-w-0">
                        <p className="text-xs text-gray-300 truncate">{file.name}</p>
                        <p className="text-xs text-gray-500">{formatFileSize(file.size)}</p>
                      </div>
                    </div>
                    <button
                      type="button"
                      onClick={() => removeAttachment(index)}
                      className="text-gray-400 hover:text-red-400 ml-2 text-sm"
                      aria-label={`Remove ${file.name}`}
                    >
                      ×
                    </button>
                  </div>
                ))}
              </div>
            )}
          </div>
        </div>

        {/* Actions */}
        <div className="mt-5 flex justify-end gap-2">
          <Button variant="ghost" className="text-gray-300 hover:text-white" onClick={onClose}>
            Cancel
          </Button>
          <Button disabled={!canSave} className="bg-white/90 text-black hover:bg-white" onClick={handleCreate}>
            Create subtask
          </Button>
        </div>
      </div>
    </div>
  );
=======
>>>>>>> a49ad400
}<|MERGE_RESOLUTION|>--- conflicted
+++ resolved
@@ -204,7 +204,7 @@
           : null;
       console.log('[KanbanBoard] Resolved project id:', { resolvedProjectIdRaw, resolvedProjectId });
       if (resolvedProjectId == null) {
-        toast.error('Please select an active project before creating a task.');
+        alert('Please select an active project before creating a task.');
         return;
       }
       const payload = {
@@ -228,7 +228,7 @@
       })
       console.log('[KanbanBoard] POST /tasks status:', res.status);
       if (res.status === 401) {
-        toast.error('Your session has expired. Please sign in again and retry.');
+        alert('Your session has expired. Please sign in again and retry.');
         return;
       }
       if (!res.ok) {
@@ -273,7 +273,7 @@
       cancelAddTask()
     } catch (err) {
       console.error("[save task]", err)
-      toast.error(err.message || 'Failed to create task.');
+      alert(err.message || 'Failed to create task.');
     }
   }
   const [panelTask, setPanelTask] = useState(null)
@@ -445,15 +445,15 @@
           </div>
         </div>
       )}
-      <div className="overflow-x-auto overflow-y-hidden h-full -webkit-overflow-scrolling-touch">
-        <div className="flex gap-3 sm:gap-6 min-w-max h-full pb-4 px-2 sm:px-0">
+      <div className="overflow-x-auto overflow-y-hidden h-full">
+        <div className="flex gap-3 sm:gap-6 min-w-max h-full pb-4">
 
           {/* To do Column */}
-          <div className="w-[260px] sm:w-[320px] md:w-[360px] flex-none space-y-3 sm:space-y-4 flex flex-col">
+          <div className="w-[280px] sm:w-[360px] flex-none space-y-4 flex flex-col">
             <div className="flex items-center justify-between flex-shrink-0">
               <div className="flex items-center gap-2">
-                <h2 className="text-white font-medium text-sm sm:text-base">To do</h2>
-                <span className="bg-gray-600 text-gray-300 text-xs px-2 py-1 rounded-full flex-shrink-0">
+                <h2 className="text-white font-medium">To do</h2>
+                <span className="bg-gray-600 text-gray-300 text-xs px-2 py-1 rounded-full">
                   {todo.length + (isAdding && editorLane === "pending" ? 1 : 0)}
                 </span>
 
@@ -512,10 +512,10 @@
           </div>
 
           {/* Doing Column */}
-          <div className="w-[260px] sm:w-[320px] md:w-[360px] flex-none space-y-3 sm:space-y-4 flex flex-col">
+          <div className="w-[280px] sm:w-[360px] flex-none space-y-4 flex flex-col">
             <div className="flex items-center gap-2 flex-shrink-0">
-              <h2 className="text-white font-medium text-sm sm:text-base">Doing</h2>
-              <span className="bg-gray-600 text-gray-300 text-xs px-2 py-1 rounded-full flex-shrink-0">
+              <h2 className="text-white font-medium">Doing</h2>
+              <span className="bg-gray-600 text-gray-300 text-xs px-2 py-1 rounded-full">
                 {doing.length + (isAdding && editorLane === "in_progress" ? 1 : 0)}
               </span>
 
@@ -573,10 +573,10 @@
           </div>
 
           {/* Done Column */}
-          <div className="w-[260px] sm:w-[320px] md:w-[360px] flex-none space-y-3 sm:space-y-4 flex flex-col">
+          <div className="w-[280px] sm:w-[360px] flex-none space-y-4 flex flex-col">
             <div className="flex items-center gap-2 flex-shrink-0">
-              <h2 className="text-white font-medium text-sm sm:text-base">Done</h2>
-              <span className="bg-gray-600 text-gray-300 text-xs px-2 py-1 rounded-full flex-shrink-0">
+              <h2 className="text-white font-medium">Done</h2>
+              <span className="bg-gray-600 text-gray-300 text-xs px-2 py-1 rounded-full">
                 {done.length + (isAdding && editorLane === "completed" ? 1 : 0)}
               </span>
             </div>
@@ -630,10 +630,10 @@
             </div>
           </div>
           {/* Blocked Column */}
-          <div className="w-[260px] sm:w-[320px] md:w-[360px] flex-none space-y-3 sm:space-y-4 flex flex-col">
+          <div className="w-[280px] sm:w-[360px] flex-none space-y-4 flex flex-col">
             <div className="flex items-center gap-2 flex-shrink-0">
-              <h2 className="text-white font-medium text-sm sm:text-base">Blocked</h2>
-              <span className="bg-gray-600 text-gray-300 text-xs px-2 py-1 rounded-full flex-shrink-0">
+              <h2 className="text-white font-medium">Blocked</h2>
+              <span className="bg-gray-600 text-gray-300 text-xs px-2 py-1 rounded-full">
                 {blocked.length + (isAdding && editorLane === "blocked" ? 1 : 0)}
               </span>
             </div>
@@ -756,7 +756,7 @@
               return row
             } catch (e) {
               console.error("[update task]", e)
-              toast.error(e.message)
+              alert(e.message)
             }
           }}
           onDeleted={(id) => {
@@ -767,1633 +767,4 @@
       )}
     </div>
   )
-<<<<<<< HEAD
-}
-
-
-function TaskSidePanel({ task, projectLookup = {}, projectsLoading = false, projectsError = null, ensureProject = async () => null, onClose, onSave, onDeleted, nested = false }) {
-  const [childPanelTask, setChildPanelTask] = useState(null);
-  const { user: currentUser, role: currentRole } = useAuth()
-  const session = useSession()
-  const sessionRole = resolveRoleLabel(session?.role)
-  const currentUserId = currentUser?.id
-  console.log('[TaskSidePanel] opened for task:', task);
-  console.log('[TaskSidePanel] initial task.timeTracking', task.timeTracking);
-  const normalizedRole = resolveRoleLabel(currentRole ?? currentUser?.role ?? sessionRole);
-  const isManager = isManagerLike(currentRole, currentUser?.role, sessionRole);
-  const isSelfAssignee =
-    Array.isArray(task.assignees) &&
-    currentUserId != null &&
-    task.assignees.some((a) => a.id === currentUserId);
-  const canEdit = isManager || isSelfAssignee;
-  const isCreator = task.creator_id != null && currentUserId === task.creator_id;
-  const canAddAssignees = canEdit;
-  const canRemoveAssignees = isManager;
-  const MAX_ASSIGNEES = 5
-  const [title, setTitle] = useState(task.title || "");
-  const [description, setDescription] = useState(task.description || "");
-  const [priority, setPriority] = useState(task.priority || "Low");
-  const [status, setStatus] = useState(task.workflow || "pending");
-  const [deadline, setDeadline] = useState(task.deadline || "");
-  const [tags, setTags] = useState(Array.isArray(task.tags) ? task.tags : []);
-  const [tagInput, setTagInput] = useState("");
-  const [assignees, setAssignees] = useState(Array.isArray(task.assignees) ? task.assignees : []);
-  const [assigneeLookup, setAssigneeLookup] = useState(() => {
-    const lookup = {};
-    if (Array.isArray(task.assignees)) {
-      task.assignees.forEach((entry) => {
-        const rawId = entry?.id ?? entry?.user_id ?? entry?.userId;
-        const numericId = Number(rawId);
-        if (Number.isFinite(numericId)) {
-          const truncated = Math.trunc(numericId);
-          lookup[truncated] = entry?.name ?? entry?.email ?? `User ${truncated}`;
-        }
-      });
-    }
-    return lookup;
-  });
-  const [recurrence, setRecurrence] = useState(task.recurrence ?? null);
-  const [attachments, setAttachments] = useState([]);
-  const [timeTracking, setTimeTracking] = useState(() => normalizeTimeSummary(task.timeTracking));
-  const [hoursSpent, setHoursSpent] = useState(() =>
-    extractUserHours(normalizeTimeSummary(task.timeTracking), currentUserId)
-  );
-  const [saving, setSaving] = useState(false);
-  const isMountedRef = useRef(true);
-  const normalizedProjectId = Number.isFinite(Number(task.projectId)) ? Number(task.projectId) : null;
-  const projectEntry = normalizedProjectId != null ? projectLookup[normalizedProjectId] : null;
-  const [projectName, setProjectName] = useState(projectEntry?.name ?? null);
-
-  // Subtasks
-  const [subtasks, setSubtasks] = useState([]);
-  const [isSubtaskOpen, setIsSubtaskOpen] = useState(false);
-
-  useEffect(() => {
-    if (projectEntry?.name) {
-      setProjectName(projectEntry.name);
-    }
-  }, [projectEntry?.name]);
-
-  useEffect(() => {
-    if (!task.timeTracking) return;
-    const summary = normalizeTimeSummary(task.timeTracking);
-    console.log('[TaskSidePanel] normalised summary from task prop', summary);
-    setTimeTracking(summary);
-    const extracted = extractUserHours(summary, currentUserId);
-    console.log('[TaskSidePanel] extracted hours from prop summary', { extracted, currentUserId });
-    if (extracted !== "") {
-      setHoursSpent(extracted);
-    }
-    setAssigneeLookup((prev) => {
-      const next = { ...prev };
-      summary.per_assignee.forEach(({ user_id }) => {
-        const numericId = Number(user_id);
-        if (Number.isFinite(numericId)) {
-          const truncated = Math.trunc(numericId);
-          if (next[truncated] == null) {
-            next[truncated] = `User ${truncated}`;
-          }
-        }
-      });
-      return next;
-    });
-  }, [task.timeTracking, currentUserId]);
-
-  useEffect(() => {
-    return () => {
-      isMountedRef.current = false;
-    };
-  }, []);
-
-  useEffect(() => {
-    let active = true;
-    async function loadTimeSummary() {
-      try {
-        const detailUrl = normalizedProjectId
-          ? `${API}/api/projects/${normalizedProjectId}/tasks/${task.id}`
-          : `${API}/api/tasks/${task.id}`;
-        const res = await fetchWithCsrf(detailUrl, {
-          method: "GET",
-          cache: "no-store",
-          headers: {
-            "Cache-Control": "no-cache"
-          }
-        });
-        if (!res.ok) return;
-        const payload = await res.json().catch(() => null);
-        const detail = payload?.task ?? payload;
-        if (!detail || !active) return;
-        const summary = normalizeTimeSummary(detail.time_tracking);
-        console.log('[TaskSidePanel] fetched time summary', {
-          taskId: task.id,
-          raw: detail.time_tracking,
-          summary,
-          currentUserId
-        });
-        setTimeTracking(summary);
-        const extracted = extractUserHours(summary, currentUserId);
-        console.log('[TaskSidePanel] extracted hours from fetched summary', { extracted, currentUserId });
-        if (extracted !== "") {
-          setHoursSpent(extracted);
-        }
-        setAssigneeLookup((prev) => {
-          const next = { ...prev };
-          summary.per_assignee.forEach(({ user_id }) => {
-            const numericId = Number(user_id);
-            if (Number.isFinite(numericId)) {
-              const truncated = Math.trunc(numericId);
-              if (next[truncated] == null) {
-                next[truncated] = `User ${truncated}`;
-              }
-            }
-          });
-          return next;
-        });
-      } catch (err) {
-        console.error('[TaskSidePanel] Failed to load task hours:', err);
-      }
-    }
-    loadTimeSummary();
-    return () => { active = false; };
-  }, [task.id, normalizedProjectId, currentUserId]);
-
-  useEffect(() => {
-    if (projectEntry?.name) {
-      return;
-    }
-    if (!normalizedProjectId) {
-      return;
-    }
-
-    let active = true;
-    ensureProject(normalizedProjectId)
-      .then((project) => {
-        if (!active) return;
-        if (project?.name) {
-          setProjectName(project.name);
-        }
-      })
-      .catch((err) => {
-        console.error('[TaskSidePanel] ensureProject failed:', err);
-      });
-
-    return () => {
-      active = false;
-    };
-  }, [ensureProject, normalizedProjectId, projectEntry?.name]);
-
-  useEffect(() => {
-    let mounted = true;
-    (async () => {
-      try {
-        const res = await fetchWithCsrf(`${API}/tasks?archived=false&parent_id=${task.id}`);
-        if (!res.ok) throw new Error(`GET /tasks ${res.status}`);
-        const rows = await res.json();
-        console.log('[TaskSidePanel] initial subtasks load status:', res.status, 'count:', Array.isArray(rows) ? rows.length : 'unknown');
-        // rows already have assignees hydrated by backend; if you map, keep tags/assignees as you do elsewhere
-        if (mounted) setSubtasks(rows.map(rowToCard));
-      } catch (e) {
-        console.error('[load subtasks]', e);
-      }
-    })();
-    return () => { mounted = false; };
-  }, [task.id]);
-
-  async function loadSubtasks() {
-    try {
-      // Prefer backend filter: /tasks?parent_id=ID
-      const res = await fetchWithCsrf(`${API}/tasks?parent_id=${task.id}`);
-      if (!res.ok) throw new Error(`GET /tasks?parent_id=${task.id} ${res.status}`);
-      const rows = await res.json();
-      console.log('[TaskSidePanel] reload subtasks status:', res.status, 'count:', Array.isArray(rows) ? rows.length : 'unknown');
-      setSubtasks(Array.isArray(rows) ? rows : []);
-    } catch (err) {
-      console.error("[load subtasks]", err);
-      // Fallback: fetch all then filter if your backend doesn't support parent_id
-      try {
-        const resAll = await fetchWithCsrf(`${API}/tasks`);
-        const rowsAll = await resAll.json();
-        setSubtasks((rowsAll || []).filter((r) => r.parent_id === task.id));
-      } catch (e) {
-        console.error("[load subtasks fallback]", e);
-        setSubtasks([]);
-      }
-    }
-  }
-
-  const {
-    query: userSearch,
-    results: userSearchResults,
-    loading: loadingUsers,
-    search: searchUsers,
-    clear: clearUserSearch,
-  } = useUserSearch({ canSearch: canAddAssignees, minQueryLength: 1 })
-
-  function handleUserSearchInput(e) {
-    if (!canAddAssignees || assignees.length >= MAX_ASSIGNEES) return;
-    const value = e.target.value;
-    console.log('[AssigneeSearch] (input onChange) value:', value);
-    searchUsers(value);
-  }
-
-  const canUpdateHours = isSelfAssignee;
-  const numericHours = Number(hoursSpent);
-  const isHoursValid =
-    hoursSpent === "" ||
-    (Number.isFinite(numericHours) && numericHours >= 0);
-  const canSave =
-    (canEdit || isManager) &&
-    title.trim().length > 0 &&
-    priority &&
-    assignees.length <= MAX_ASSIGNEES &&
-    isHoursValid;
-
-  const breakdownAssignees = useMemo(() => {
-    const ids = new Set();
-    if (Array.isArray(assignees)) {
-      assignees.forEach((entry) => {
-        const raw = entry?.id ?? entry?.user_id ?? entry?.userId;
-        const numeric = Number(raw);
-        if (Number.isFinite(numeric)) ids.add(Math.trunc(numeric));
-      });
-    }
-    if (Array.isArray(timeTracking?.per_assignee)) {
-      timeTracking.per_assignee.forEach((entry) => {
-        const numeric = Number(entry?.user_id ?? entry?.id);
-        if (Number.isFinite(numeric)) ids.add(Math.trunc(numeric));
-      });
-    }
-    return Array.from(ids).map((id) => ({
-      id,
-      name: assigneeLookup[id] ?? `User ${id}`
-    }));
-  }, [assignees, timeTracking?.per_assignee, assigneeLookup]);
-  function addTagFromInput() {
-    if (!canEdit) return;
-    const t = tagInput.trim();
-    if (!t) return;
-    if (!tags.includes(t)) setTags((prev) => [...prev, t]);
-    setTagInput("");
-  }
-
-  function removeTagAt(idx) {
-    if (!canEdit) return;
-    setTags((prev) => prev.filter((_, i) => i !== idx));
-  }
-
-  function addAssignee(user) {
-    if (!canAddAssignees) return;
-    setAssignees((prev) => {
-      if (prev.length >= MAX_ASSIGNEES || prev.some((a) => a.id === user.id)) return prev;
-      return [...prev, user];
-    });
-    if (user?.id != null) {
-      const numericId = Number(user.id);
-      if (Number.isFinite(numericId)) {
-        const truncated = Math.trunc(numericId);
-        setAssigneeLookup((prev) => ({
-          ...prev,
-          [truncated]: user.name ?? user.email ?? `User ${truncated}`
-        }));
-      }
-    }
-    clearUserSearch();
-  }
-
-  function removeAssignee(userId) {
-    if (!canRemoveAssignees) return;
-    setAssignees((prev) => {
-      if (prev.length <= 1) return prev;
-      return prev.filter((a) => a.id !== userId);
-    });
-  }
-
-  function handleHoursInputChange(nextValue) {
-    if (!canUpdateHours) return;
-    if (nextValue === "" || nextValue === null) {
-      setHoursSpent("");
-      return;
-    }
-    const parsed = Number(nextValue);
-    if (!Number.isNaN(parsed) && parsed >= 0) {
-      setHoursSpent(nextValue);
-    }
-  }
-
-  async function handleDelete() {
-    try {
-      const res = await fetchWithCsrf(`${API}/tasks/${task.id}`, {
-        method: "PUT",
-        headers: {
-          "Content-Type": "application/json",
-        },
-        body: JSON.stringify({ archived: true }),
-      });
-      if (!res.ok) {
-        const { error } = await res.json().catch(() => ({}));
-        throw new Error(error || `PUT /tasks/${task.id} ${res.status}`);
-      }
-      onDeleted?.(task.id);
-    } catch (e) {
-      console.error("[archive task]", e);
-      toast.error(e.message);
-    }
-  }
-
-  async function handleSave() {
-    if (!canSave || saving) return;
-    const assigned_to = assignees.map((a) => Number(a.id)).filter(Number.isFinite);
-    const sanitizedAssignees = assignees
-      .map((assignee) => {
-        if (!assignee) return null;
-        const rawId = assignee.id ?? assignee.user_id ?? assignee.userId ?? null;
-        if (rawId == null) return null;
-        return {
-          id: rawId,
-          name: assignee.name ?? assignee.email ?? null,
-        };
-      })
-      .filter(Boolean);
-    const payload = {
-      title: title.trim(),
-      description: description.trim() || null,
-      priority,
-      status,
-      deadline: deadline || null,
-      tags,
-      assigned_to,
-      assignees: sanitizedAssignees,
-      recurrence: recurrence ?? null,
-    };
-    if (canUpdateHours && hoursSpent !== "" && Number.isFinite(numericHours) && numericHours >= 0) {
-      payload.hours = numericHours;
-    }
-    try {
-      if (isMountedRef.current) setSaving(true);
-      const updatedRow = await onSave?.(payload);
-      if (updatedRow?.time_tracking && isMountedRef.current) {
-        const summary = normalizeTimeSummary(updatedRow.time_tracking);
-        setTimeTracking(summary);
-        const extracted = extractUserHours(summary, currentUserId);
-        if (extracted !== "") {
-          setHoursSpent(extracted);
-        }
-      }
-    } catch (error) {
-      console.error('[TaskSidePanel] Failed to save task:', error);
-      toast.error(error.message || 'Failed to update task');
-    } finally {
-      if (isMountedRef.current) setSaving(false);
-    }
-  }
-
-  return (
-    <>
-      {childPanelTask && (
-        <TaskSidePanel
-          task={childPanelTask}
-          projectLookup={projectLookup}
-          projectsLoading={projectsLoading}
-          projectsError={projectsError}
-          ensureProject={ensureProjectLookup}
-          onClose={() => setChildPanelTask(null)}
-          onSave={async (patch) => {
-            const rawAssigneeInputs =
-              Array.isArray(patch.assignees) && patch.assignees.length
-                ? patch.assignees
-                : Array.isArray(patch.assigned_to)
-                  ? patch.assigned_to
-                  : [];
-            const assigned_to = Array.from(
-              new Set(
-                rawAssigneeInputs
-                  .map((entry) => {
-                    if (entry == null) return null;
-                    const raw =
-                      typeof entry === 'object'
-                        ? entry.id ?? entry.user_id ?? entry.userId ?? null
-                        : entry;
-                    const numeric = Number(raw);
-                    return Number.isFinite(numeric) ? Math.trunc(numeric) : null;
-                  })
-                  .filter((value) => value !== null)
-              )
-            );
-            const payload = {
-              title: patch.title,
-              description: patch.description || null,
-              priority: patch.priority,
-              status: patch.status,
-              deadline: patch.deadline || null,
-              tags: patch.tags || [],
-              assigned_to,
-              recurrence: patch.recurrence ?? null,
-            };
-            if (patch.hours !== undefined) {
-              payload.hours = patch.hours;
-            }
-            try {
-              const res = await fetchWithCsrf(`${API}/tasks/${childPanelTask.id}`, {
-                method: "PUT",
-                headers: { "Content-Type": "application/json" },
-                body: JSON.stringify(payload),
-              });
-              if (!res.ok) {
-                const { error } = await res.json().catch(() => ({}));
-                throw new Error(error || `PUT /tasks/${childPanelTask.id} ${res.status}`);
-              }
-              const row = await res.json();
-              setSubtasks(prev => prev.map(s => (s.id === row.id ? rowToCard(row) : s)));
-              setChildPanelTask(null);
-              return row;
-            } catch (e) {
-              console.error("[update subtask]", e);
-              toast.error(e.message);
-            }
-          }}
-          onDeleted={(id) => {
-            setSubtasks(prev => prev.filter(s => s.id !== id));
-            setChildPanelTask(null);
-          }}
-          nested
-        />
-      )}
-      <div className={nested ? "fixed inset-0 z-50" : "fixed inset-0 z-40"}>
-        {/* Backdrop */}
-        <div className="absolute inset-0 bg-black/40" onClick={onClose} />
-        {/* Panel */}
-        <div className="absolute right-0 top-0 h-full w-[420px] bg-[#1f2023] border-l border-gray-700 p-6 overflow-y-auto">
-          <div className="flex items-center justify-between mb-4">
-            <h3 className="text-white text-lg font-semibold">Edit task</h3>
-            <button onClick={onClose} className="text-gray-300 hover:text-white text-xl leading-none">×</button>
-          </div>
-
-          <div className="mb-4">
-            <label className="block text-xs text-gray-400 mb-1">Project</label>
-            <div className="text-sm text-gray-100">
-              {projectsLoading && <span>Loading project…</span>}
-              {!projectsLoading && normalizedProjectId == null && (
-                <span className="text-xs text-gray-500">No project assigned.</span>
-              )}
-              {!projectsLoading && normalizedProjectId != null && projectName && (
-                <span className="font-medium">
-                  {projectName}
-                </span>
-              )}
-              {!projectsLoading && normalizedProjectId != null && !projectName && (
-                <span className="text-xs text-red-400">
-                  {projectsError ? 'Unable to load project details.' : 'Project not accessible.'}
-                </span>
-              )}
-            </div>
-          </div>
-
-          {!canEdit && (
-            <div className="mb-4 rounded-md border border-amber-600/40 bg-amber-500/10 px-3 py-2 text-xs text-amber-200">
-              You can review this task but do not have edit permissions.
-            </div>
-          )}
-
-          <div className="space-y-4">
-            {/* Title */}
-            <div>
-              <label className="block text-xs text-gray-400 mb-1">Title</label>
-              <Input
-                value={title}
-                onChange={(e) => setTitle(e.target.value)}
-                className="bg-transparent text-gray-100 border-gray-700"
-                disabled={!canEdit}
-              />
-            </div>
-
-            {/* Description */}
-            <div>
-              <label className="block text-xs text-gray-400 mb-1">Description</label>
-              <Textarea
-                value={description}
-                onChange={(e) => setDescription(e.target.value)}
-                rows={4}
-                className="bg-transparent text-gray-100 border-gray-700"
-                disabled={!canEdit}
-              />
-            </div>
-
-            {/* Attachments */}
-            <TaskAttachmentsDisplay taskId={task.id} />
-
-            {/* Priority */}
-            <div>
-              <label className="block text-xs text-gray-400 mb-1">Priority</label>
-              <Select value={priority} onValueChange={setPriority} disabled={!canEdit}>
-                <SelectTrigger className="bg-transparent text-gray-100 border-gray-700">
-                  <SelectValue placeholder="Select priority" />
-                </SelectTrigger>
-                <SelectContent className="bg-white">
-                  {["Low", "Medium", "High"].map((p) => (
-                    <SelectItem key={p} value={p}>
-                      <span className={`inline-flex items-center rounded-md px-2 py-1 text-xs font-medium ${priorityChipClasses[p]}`}>{p}</span>
-                    </SelectItem>
-                  ))}
-                </SelectContent>
-              </Select>
-            </div>
-            {/* Tags */}
-            <div>
-              <label className="block text-xs text-gray-400">Tags</label>
-
-              {tags.length > 0 && (
-                <div className="mt-2 flex flex-wrap gap-2">
-                  {tags.map((t, i) => (
-                    <span
-                      key={`${t}-${i}`}
-                      className="inline-flex items-center rounded-md px-2 py-0.5 mb-1 text-xs font-medium bg-gray-700 text-gray-200"
-                    >
-                      {t}
-                      <button
-                        type="button"
-                        className="ml-1 text-gray-300 hover:text-white disabled:opacity-50"
-                        onClick={() => canEdit && removeTagAt(i)}
-                        disabled={!canEdit}
-                        aria-label={`Remove ${t}`}
-                      >
-                        ×
-                      </button>
-                    </span>
-                  ))}
-                </div>
-
-              )}
-
-              <input
-                className="mt-1 w-full bg-transparent text-gray-100 border border-gray-700 rounded-md px-2 py-1 text-sm placeholder:text-gray-500 focus:outline-none focus:ring-1 focus:ring-gray-500"
-                value={tagInput}
-                onChange={(e) => setTagInput(e.target.value)}
-                onKeyDown={(e) => {
-                  if (e.key === "Enter" || e.key === ",") {
-                    e.preventDefault()
-                    addTagFromInput()
-                  }
-                  if (e.key === "Backspace" && tagInput === "" && tags.length) {
-                    removeTagAt(tags.length - 1)
-                  }
-                }}
-                disabled={!canEdit}
-                placeholder="Type a tag and press Enter (or comma)"
-              />
-            </div>
-
-            {/* Status */}
-            <div>
-              <label className="block text-xs text-gray-400 mb-1">Status</label>
-              <Select value={status} onValueChange={setStatus} disabled={!canEdit}>
-                <SelectTrigger className="bg-transparent text-gray-100 border-gray-700">
-                  <SelectValue placeholder="Select status" />
-                </SelectTrigger>
-                <SelectContent className="bg-white">
-                  <SelectItem value="pending">To do</SelectItem>
-                  <SelectItem value="in_progress">Doing</SelectItem>
-                  <SelectItem value="completed">Completed</SelectItem>
-                  <SelectItem value="blocked">Blocked</SelectItem>
-                </SelectContent>
-              </Select>
-            </div>
-
-            <TaskTimeTracking
-              value={hoursSpent}
-              onChange={handleHoursInputChange}
-              canEdit={canUpdateHours && canEdit}
-              totalHours={timeTracking.total_hours}
-              perAssignee={timeTracking.per_assignee}
-              assignees={breakdownAssignees}
-            />
-            {!isHoursValid && (
-              <p className="text-xs text-red-400">
-                Please enter a non-negative number of hours.
-              </p>
-            )}
-            {/* Assignees */}
-            <div>
-              <label className="block text-xs text-gray-400 mb-1">Assignees</label>
-              <div className="mb-2">
-                <input
-                  type="text"
-                  className="w-full bg-transparent text-gray-100 border border-gray-700 rounded-md px-2 py-1 text-sm placeholder:text-gray-500 focus:outline-none focus:ring-1 focus:ring-gray-500 disabled:opacity-60"
-                  placeholder="Search users by name or email..."
-                  value={userSearch}
-                  onChange={handleUserSearchInput}
-                  aria-busy={loadingUsers ? 'true' : 'false'}
-                  autoComplete="off"
-                  disabled={!canAddAssignees || assignees.length >= MAX_ASSIGNEES}
-                />
-                {canAddAssignees && assignees.length < MAX_ASSIGNEES && userSearchResults.length > 0 && (
-                  <div className="absolute z-50 bg-[#23232a] border border-gray-700 rounded-md mt-1 w-full max-h-48 overflow-y-auto shadow-lg">
-                    {userSearchResults.map((u) => (
-                      <div
-                        key={u.id}
-                        className="px-3 py-2 hover:bg-gray-700 cursor-pointer text-gray-100"
-                        onClick={() => addAssignee(u)}
-                      >
-                        <span className="font-medium">{u.name}</span>
-                        <span className="ml-2 text-xs text-gray-400">{u.email}</span>
-                      </div>
-                    ))}
-                  </div>
-                )}
-              </div>
-              {assignees.length > 0 ? (
-                <div className="flex flex-wrap gap-2">
-                  {assignees.map((a) => (
-                    <Badge
-                      key={a.id}
-                      className="px-2 py-0.5 text-xs font-medium bg-gray-700 text-gray-200 flex items-center"
-                      title={a.name}
-                    >
-                      {a.name}
-                      {canRemoveAssignees && (
-                        <button
-                          type="button"
-                          className="ml-1 text-gray-300 hover:text-white disabled:opacity-60"
-                          onClick={() => removeAssignee(a.id)}
-                          aria-label={`Remove ${a.name}`}
-                          disabled={assignees.length <= 1}
-                        >
-                          ×
-                        </button>
-                      )}
-                    </Badge>
-                  ))}
-                </div>
-              ) : (
-                <span className="text-xs text-gray-500">No assignees</span>
-              )}
-              {canAddAssignees && assignees.length >= MAX_ASSIGNEES && (
-                <p className="text-xs text-gray-500 mt-2">You can assign up to {MAX_ASSIGNEES} members.</p>
-              )}
-              {canRemoveAssignees && assignees.length === 1 && (
-                <p className="text-xs text-amber-400 mt-2">At least one assignee is required. Add another member before removing the last one.</p>
-              )}
-            </div>
-            {/* Subtasks */}
-            <div>
-              <div className="flex items-center justify-between mb-2">
-                <label className="block text-xs text-gray-400">Subtasks</label>
-                <Button
-                  type="button"
-                  className="bg-gray-700 hover:bg-gray-600 text-white h-8 px-3"
-                  onClick={() => setIsSubtaskOpen(true)}
-                  disabled={!canEdit}
-                >
-                  + Add subtask
-                </Button>
-              </div>
-
-              {/* Table: Name + Status */}
-              {subtasks.length > 0 ? (
-                <div className="overflow-hidden rounded-md border border-gray-700">
-                  <table className="w-full text-sm">
-                    <thead className="bg-[#222428] text-gray-300">
-                      <tr>
-                        <th className="text-left px-3 py-2 font-medium">Name</th>
-                        <th className="text-left px-3 py-2 font-medium">Status</th>
-                      </tr>
-                    </thead>
-                    <tbody className="divide-y divide-gray-700">
-                      {subtasks.map((st) => (
-                        <tr key={st.id} className="hover:bg-[#25272c]">
-                          <td className="px-3 py-2">
-                            <button
-                              type="button"
-                              className="text-left text-gray-100 hover:underline"
-                              onClick={() => setChildPanelTask(st)}
-                              title="Open subtask"
-                            >
-                              {st.title}
-                            </button>
-                          </td>                        <td className="px-3 py-2 text-gray-300">
-                            {prettyStatus(st.workflow || st.status || "pending")}
-                          </td>
-                        </tr>
-                      ))}
-                    </tbody>
-                  </table>
-                </div>
-              ) : (
-                <div className="text-xs text-gray-500">No subtasks yet.</div>
-              )}
-
-              {/* Modal */}
-              {isSubtaskOpen && (
-                <SubtaskDialog
-                  parentId={task.id}
-                  parentDeadline={deadline}
-                  onClose={() => setIsSubtaskOpen(false)}
-                  onCreated={(row) => {
-                    setSubtasks((prev) => [rowToCard(row), ...prev]);
-                    setIsSubtaskOpen(false);
-                  }}
-                />
-              )}
-            </div>
-
-            {/* Deadline */}
-            <div>
-              <label className="block text-xs text-gray-400 mb-1">Deadline</label>
-              <Input
-                type="date"
-                value={deadline || ""}
-                onChange={(e) => setDeadline(e.target.value)}
-                className="bg-transparent text-gray-100 border-gray-700"
-                disabled={!canEdit}
-              />
-            </div>
-
-            {/* File Attachments */}
-            <div>
-              <label className="block text-xs text-gray-400 mb-1">Attachments</label>
-              <FileUploadInput
-                onFilesChange={setAttachments}
-                disabled={!canEdit}
-              />
-              {attachments.length > 0 && (
-                <Button
-                  onClick={async () => {
-                    try {
-                      const formData = new FormData()
-                      attachments.forEach((file) => {
-                        formData.append('files', file)
-                      })
-                      
-                      const response = await fetchWithCsrf(`${API}/api/tasks/${task.id}/files`, {
-                        method: 'POST',
-                        body: formData,
-                      })
-                      
-                      if (!response.ok) {
-                        const errorData = await response.json().catch(() => ({}))
-                        throw new Error(errorData.message || 'Failed to upload files')
-                      }
-                      
-                      const result = await response.json()
-                      
-                      // Check if there were any errors during upload
-                      if (result.data?.errors && result.data.errors.length > 0) {
-                        result.data.errors.forEach(error => {
-                          toast.error(error, { duration: 5000 })
-                        })
-                      }
-                      
-                      if (result.data?.uploaded && result.data.uploaded.length > 0) {
-                        toast.success(`${result.data.uploaded.length} file(s) uploaded successfully`)
-                      }
-                      
-                      setAttachments([])
-                      window.location.reload()
-                    } catch (error) {
-                      console.error('Error uploading files:', error)
-                      toast.error(error.message || 'Failed to upload files', { duration: 5000 })
-                    }
-                  }}
-                  disabled={!canEdit || attachments.length === 0}
-                  className="mt-2 bg-white/90 text-black"
-                >
-                  Upload {attachments.length} File{attachments.length !== 1 ? 's' : ''}
-                </Button>
-              )}
-            </div>
-
-            <RecurrencePicker value={recurrence} onChange={setRecurrence} disabled={!canEdit} />
-
-            {/* Actions & Comments */}
-            <div className="mt-8 space-y-6">
-              <div className="flex gap-2">
-                <Button
-                  onClick={handleSave}
-                  disabled={!canSave || saving}
-                  className="bg-white/90 text-black"
-                >
-                  {saving ? "Saving…" : "Save"}
-                </Button>
-                <Button variant="ghost" className="bg-white/10 text-gray-300 hover:text-white" onClick={onClose}>
-                  Cancel
-                </Button>
-                <Button
-                  onClick={handleDelete}
-                  className="bg-red-400 hover:bg-red-700 text-white ml-auto"
-                  type="button" disabled={!canEdit}>
-                  <Trash className="w-4 h-4 mr-1" /> Delete
-                </Button>
-              </div>
-
-              <CommentSection taskId={task.id} />
-            </div>
-          </div>
-        </div>
-      </div>
-    </>
-  )
-}
-function EditableTaskCard({ onSave, onCancel, taskId, onDeleted, defaultProjectId = null, projects = [], projectsLoading = false, projectsError = null }) {
-  const { user: currentUser } = useAuth()
-  const normalizedDefaultProjectId = defaultProjectId != null ? Number(defaultProjectId) : null
-  const [title, setTitle] = useState("")
-  const [description, setDescription] = useState("")
-  const [dueDate, setDueDate] = useState("")
-  const [priority, setPriority] = useState("")
-  const [status, setStatus] = useState("pending")
-  const [attachments, setAttachments] = useState([])
-  const PRIORITIES = ["Low", "Medium", "High"]
-  const STATUSES = [
-    { value: "pending", label: "To do" },
-    { value: "in_progress", label: "Doing" },
-    { value: "completed", label: "Completed" },
-    { value: "blocked", label: "Blocked" },
-    { value: "cancelled", label: "Cancelled" }
-  ];
-  const canEdit = true
-  const MAX_ASSIGNEES = 5
-  const [tagInput, setTagInput] = useState("");
-  const [tags, setTags] = useState([]);
-  const [recurrence, setRecurrence] = useState(null);
-  const [selectedProjectId, setSelectedProjectId] = useState(normalizedDefaultProjectId);
-
-  const normalizedSelectedProjectId = Number.isFinite(Number(selectedProjectId))
-    ? Number(selectedProjectId)
-    : null;
-  const selectedProjectEntry = normalizedSelectedProjectId != null
-    ? projects.find((p) => Number(p.id) === normalizedSelectedProjectId)
-    : null;
-  const selectedProjectName = selectedProjectEntry?.name
-    ?? (normalizedSelectedProjectId != null ? `Project #${normalizedSelectedProjectId}` : null);
-
-  useEffect(() => {
-    setSelectedProjectId((prev) => {
-      if (normalizedDefaultProjectId != null && projects.some((p) => Number(p.id) === normalizedDefaultProjectId)) {
-        return normalizedDefaultProjectId;
-      }
-      if (prev != null) return prev;
-      if (projects.length === 1) {
-        const soleId = Number(projects[0].id);
-        return Number.isFinite(soleId) ? soleId : prev;
-      }
-      return prev;
-    });
-  }, [normalizedDefaultProjectId, projects]);
-
-  // --- Assignees & user search (copied from TaskSidePanel, trimmed) ---
-  const [assignees, setAssignees] = useState([]);
-  const {
-    query: userSearch,
-    results: userSearchResults,
-    loading: loadingUsers,
-    search: searchUsers,
-    clear: clearUserSearch,
-  } = useUserSearch({ canSearch: true, minQueryLength: 1 })
-
-  useEffect(() => {
-    if (!currentUser?.id) return
-    setAssignees(prev => {
-      if (prev.some(a => a.id === currentUser.id)) return prev
-      return [...prev, { id: currentUser.id, name: currentUser.name ?? 'You' }]
-    })
-  }, [currentUser])
-
-  const hasTitle = title.trim().length > 0;
-  const hasDescription = description.trim().length > 0;
-  const hasPriority = !!priority;
-  const hasStatus = !!status;
-  const hasDueDate = !!dueDate;
-  const hasAssignees = assignees.length > 0;
-  const hasProject = selectedProjectId != null;
-  const canSave = hasTitle && hasDescription && hasPriority && hasStatus && hasDueDate && hasAssignees && hasProject;
-
-  function addAssignee(user) {
-    setAssignees((prev) => {
-      if (prev.length >= MAX_ASSIGNEES || prev.some((a) => a.id === user.id)) return prev
-      return [...prev, user]
-    });
-    clearUserSearch();
-  }
-
-  function removeAssignee(userId) {
-    setAssignees((prev) => {
-      if (prev.length <= 1) return prev
-      return prev.filter((a) => a.id !== userId)
-    });
-  }
-
-  function handleUserSearchInput(e) {
-    const value = e.target.value;
-    if (assignees.length >= MAX_ASSIGNEES) return;
-    searchUsers(value);
-  }
-
-  function addTagFromInput() {
-    if (!canEdit) return;
-    const v = tagInput.trim();
-    if (!v) return;
-    if (!tags.includes(v)) setTags((prev) => [...prev, v]);
-    setTagInput("");
-  }
-
-  function removeTag(index) {
-    if (!canEdit) return;
-    setTags((prev) => prev.filter((_, i) => i !== index));
-  }
-
-  async function handleDelete() {
-    if (!canEdit) return;
-    if (!taskId) {
-      onCancel?.()
-      return
-    }
-    try {
-      const res = await fetchWithCsrf(`${API}/tasks/${taskId}`, {
-        method: "PUT",
-        headers: {
-          "Content-Type": "application/json",
-        },
-        body: JSON.stringify({ archived: true }),
-      })
-      if (!res.ok) {
-        const { error } = await res.json().catch(() => ({}))
-        throw new Error(error || `PUT /tasks/${taskId} ${res.status}`)
-      }
-      onDeleted?.(taskId)
-      onCancel?.()
-    } catch (e) {
-      console.error("[archive task]", e)
-      toast.error(e.message)
-    }
-  }
-
-  return (
-    <div className="rounded-xl border border-gray-700 bg-[#1f2023] p-4 shadow-sm">
-      {/* Title */}
-      <label className="block text-xs text-gray-400 mb-1">Title</label>
-      <Input
-        value={title}
-        onChange={(e) => setTitle(e.target.value)}
-        placeholder="Task title"
-        className="mb-3 bg-transparent text-gray-100 border-gray-700 placeholder:text-gray-500"
-      />
-
-      {/* Description */}
-      <label className="block text-xs text-gray-400 mb-1">Description</label>
-      <Textarea
-        value={description}
-        onChange={(e) => setDescription(e.target.value)}
-        placeholder="Add a short description…"
-        className="mb-3 bg-transparent text-gray-100 border-gray-700 placeholder:text-gray-500"
-        rows={3}
-      />
-      {/* Tags */}
-      <label className="block text-xs text-gray-400 mb-1">Tags</label>
-      <div className="flex flex-wrap gap-2 mb-2">
-        {tags.map((t, i) => (
-          <span
-            key={`${t}-${i}`}
-            className="inline-flex items-center rounded-md bg-gray-700 text-gray-100 px-2 py-1 text-xs"
-          >
-            {t}
-            <button
-              type="button"
-              onClick={(e) => {
-                e.preventDefault();
-                e.stopPropagation();
-                setTags(prev => prev.filter((_, idx) => idx !== i));
-              }}
-              className="ml-1 text-gray-300 hover:text-white"
-              aria-label={`Remove tag ${t}`}
-            >
-              ×
-            </button>
-
-          </span>
-        ))}
-      </div>
-      <Input
-        value={tagInput}
-        onChange={(e) => setTagInput(e.target.value)}
-        onKeyDown={(e) => {
-          if (e.key === "Enter" || e.key === ",") {
-            e.preventDefault();
-            addTagFromInput();
-          } else if (e.key === "Backspace" && tagInput === "" && tags.length) {
-            e.preventDefault();
-            setTags(prev => prev.slice(0, -1));
-          }
-        }}
-        placeholder="Type a tag and press Enter (or comma)"
-        className="bg-transparent text-gray-100 border-gray-700"
-      />
-      {/* Assignees */}
-      <div className="mt-3 relative">
-        <label className="block text-xs text-gray-400 mb-1">Assignees</label>
-        <input
-          type="text"
-          className="w-full bg-transparent text-gray-100 border border-gray-700 rounded-md px-2 py-1 text-sm placeholder:text-gray-500 focus:outline-none focus:ring-1 focus:ring-gray-500 disabled:opacity-60"
-          placeholder="Search users by name or email..."
-          value={userSearch}
-          onChange={handleUserSearchInput}
-          aria-busy={loadingUsers ? 'true' : 'false'}
-          autoComplete="off"
-          disabled={assignees.length >= MAX_ASSIGNEES}
-        />
-        {assignees.length < MAX_ASSIGNEES && userSearchResults.length > 0 && (
-          <div className="absolute z-50 bg-[#23232a] border border-gray-700 rounded-md mt-1 w-full max-h-48 overflow-y-auto shadow-lg">
-            {userSearchResults.map((u) => (
-              <div
-                key={u.id}
-                className="px-3 py-2 hover:bg-gray-700 cursor-pointer text-gray-100"
-                onClick={() => addAssignee(u)}
-              >
-                <span className="font-medium">{u.name}</span>
-                <span className="ml-2 text-xs text-gray-400">{u.email}</span>
-              </div>
-            ))}
-          </div>
-        )}
-
-        {assignees.length > 0 ? (
-          <div className="mt-2 flex flex-wrap gap-2">
-            {assignees.map((a) => (
-              <Badge
-                key={a.id}
-                className="px-2 py-0.5 text-xs font-medium bg-gray-700 text-gray-200 flex items-center"
-                title={a.name}
-              >
-                {a.name}
-                <button
-                  type="button"
-                  className="ml-1 text-gray-300 hover:text-white"
-                  onClick={() => removeAssignee(a.id)}
-                  aria-label={`Remove ${a.name}`}
-                >
-                  ×
-                </button>
-              </Badge>
-            ))}
-          </div>
-        ) : (
-          <span className="mt-1 block text-xs text-gray-500">No assignees</span>
-        )}
-        {assignees.length === 1 && (
-          <p className="text-xs text-amber-400 mt-2">At least one assignee is required. Add another member before removing the last one.</p>
-        )}
-        {assignees.length > MAX_ASSIGNEES && (
-          <p className="text-xs text-red-400 mt-2">You can assign up to {MAX_ASSIGNEES} members.</p>
-        )}
-      </div>
-
-      <div className="mt-4">
-        <label className="block text-xs text-gray-400 mb-1">Project</label>
-        <Select
-          value={selectedProjectId != null ? String(selectedProjectId) : ""}
-          onValueChange={(value) => {
-            const num = Number(value);
-            const next = Number.isFinite(num) ? num : null;
-            console.log('[EditableTaskCard] project selection changed:', { value, next });
-            setSelectedProjectId(next);
-          }}
-          disabled={projectsLoading || projects.length === 0}
-        >
-          <SelectTrigger className="bg-transparent text-gray-100 border-gray-700">
-            <SelectValue placeholder={projectsLoading ? "Loading projects..." : "Select project"} />
-          </SelectTrigger>
-          <SelectContent className="bg-white">
-            {projects.map((project) => (
-              <SelectItem key={project.id} value={String(project.id)}>
-                {project.name}
-              </SelectItem>
-            ))}
-          </SelectContent>
-        </Select>
-        {projectsLoading && (
-          <p className="text-xs text-gray-500 mt-2">Loading active projects…</p>
-        )}
-        {!projectsLoading && projectsError && (
-          <p className="text-xs text-red-400 mt-2">Failed to load projects.</p>
-        )}
-        {!projectsLoading && projects.length === 0 && (
-          <p className="text-xs text-red-400 mt-2">
-            No active projects available. Create or reactivate a project before adding tasks.
-          </p>
-        )}
-        {!projectsLoading && projects.length > 0 && selectedProjectId == null && (
-          <p className="text-xs text-amber-400 mt-2">
-            Select a project to enable task creation.
-          </p>
-        )}
-      </div>
-
-      <div className="grid grid-cols-2 gap-3">
-        {/* Due date */}
-        <div>
-          <label className="block text-xs text-gray-400 mb-1">Deadline</label>
-          <Input
-            type="date"
-            value={dueDate}
-            onChange={(e) => setDueDate(e.target.value)}
-            className="bg-transparent text-gray-100 border-gray-700"
-          />
-        </div>
-
-        {/* Priority dropdown */}
-        <div>
-          <label className="block text-xs text-gray-400 mb-1">Priority</label>
-          <Select value={priority} onValueChange={(v) => setPriority(v)}>
-            <SelectTrigger className="bg-transparent text-gray-100 border-gray-700">
-              <SelectValue placeholder="Select priority" />
-            </SelectTrigger>
-            <SelectContent className="bg-white">
-              {PRIORITIES.map((p) => (
-                <SelectItem key={p} value={p}>
-                  <span className={`inline-flex items-center rounded-md px-2 py-1 text-xs font-medium ${priorityChipClasses[p]}`}>
-                    {p}
-                  </span>
-                </SelectItem>
-              ))}
-            </SelectContent>
-          </Select>
-        </div>
-
-        {/* Status dropdown */}
-        <div>
-          <label className="block text-xs text-gray-400 mb-1">Status</label>
-          <Select value={status} onValueChange={(v) => setStatus(v)}>
-            <SelectTrigger className="bg-transparent text-gray-100 border-gray-700">
-              <SelectValue placeholder="Select status" />
-            </SelectTrigger>
-            <SelectContent className="bg-white">
-              {STATUSES.map((option) => (
-                <SelectItem key={option.value} value={option.value}>
-                  {option.label}
-                </SelectItem>
-              ))}
-            </SelectContent>
-          </Select>
-        </div>
-      </div>
-      <div className="col-span-2 mt-1">
-        <RecurrencePicker value={recurrence} onChange={setRecurrence} />
-      </div>
-
-      {/* File Attachments */}
-      <div className="mt-3">
-        <label className="block text-xs text-gray-400 mb-1">Attachments (optional)</label>
-        <FileUploadInput
-          onFilesChange={setAttachments}
-          disabled={false}
-        />
-      </div>
-
-      {/* Actions */}
-      <div className="mt-4 flex items-center gap-2">
-        {taskId && (
-          <Button
-            type="button"
-            onClick={handleDelete}
-            className="bg-red-600 hover:bg-red-700 text-white"
-          >
-            <Trash className="w-4 h-4 mr-1" /> Delete
-          </Button>
-        )}
-
-        <Button
-        onClick={() =>
-            {
-              const payload = {
-                title: title.trim(),
-                description: description.trim() || undefined,
-                dueDate: dueDate || undefined,
-                priority,
-                status,
-                tags,
-                assignees,
-                recurrence,
-                projectId: selectedProjectId,
-                attachments,
-              };
-              console.log('[EditableTaskCard] invoking onSave with payload:', payload);
-              onSave(payload);
-            }
-        }
-        disabled={!canSave || projectsLoading}
-          className="bg-white/90 text-black hover:bg-white"
-        >
-          <Check className="w-4 h-4 mr-1" /> Save
-        </Button>
-
-        <Button variant="ghost" onClick={onCancel} className="text-gray-300 hover:text-white">
-          <X className="w-4 h-4 mr-1" /> Cancel
-        </Button>
-      </div>
-    </div>
-  )
-}
-function SubtaskDialog({ parentId, parentDeadline, onClose, onCreated }) {
-  const { user: currentUser } = useAuth()
-  const [title, setTitle] = useState("");
-  const [description, setDescription] = useState("");
-  const [priority, setPriority] = useState("Low");
-  const [status, setStatus] = useState("pending");
-  const [deadline, setDeadline] = useState("");
-  const [tags, setTags] = useState([]);
-  const [tagInput, setTagInput] = useState("");
-  const [assignees, setAssignees] = useState([]);
-  const [userSearch, setUserSearch] = useState("");
-  const [userSearchResults, setUserSearchResults] = useState([]);
-  const [loadingUsers, setLoadingUsers] = useState(false);
-  const [debounce, setDebounce] = useState(null);
-  const [attachments, setAttachments] = useState([]);
-
-  const PRIORITIES = ["Low", "Medium", "High"];
-  const MAX_FILE_SIZE = 50 * 1024 * 1024; // 50MB
-  const ALLOWED_FILE_TYPES = [
-    'application/pdf',
-    'application/vnd.openxmlformats-officedocument.wordprocessingml.document',
-    'application/vnd.openxmlformats-officedocument.spreadsheetml.sheet',
-    'image/png',
-    'image/jpeg'
-  ];
-
-  const parentMax = parentDeadline
-    ? String(parentDeadline).slice(0, 10)
-    : null;
-
-
-  const deadlineError =
-    parentMax && deadline && deadline > parentMax
-      ? `Deadline must be on or before ${parentMax}`
-      : "";
-
-  const canSave = title.trim().length > 0 && !deadlineError;
-
-  function addTagFromInput() {
-    const v = tagInput.trim();
-    if (!v) return;
-    if (!tags.includes(v)) setTags((prev) => [...prev, v]);
-    setTagInput("");
-  }
-  function removeTagAt(i) {
-    setTags((prev) => prev.filter((_, idx) => idx !== i));
-  }
-
-  function addAssignee(user) {
-    if (!assignees.some((a) => a.id === user.id)) {
-      setAssignees((prev) => [...prev, user]);
-    }
-    setUserSearch("");
-    setUserSearchResults([]);
-  }
-  function removeAssignee(id) {
-    setAssignees((prev) => prev.filter((a) => a.id !== id));
-  }
-
-  function handleFileChange(event) {
-    const files = Array.from(event.target.files || []);
-    const validFiles = [];
-    const errors = [];
-
-    files.forEach(file => {
-      if (!ALLOWED_FILE_TYPES.includes(file.type)) {
-        errors.push(`${file.name}: Invalid file type. Only PDF, DOCX, XLSX, PNG, and JPG are allowed.`);
-        return;
-      }
-      if (file.size > MAX_FILE_SIZE) {
-        errors.push(`${file.name}: File too large. Maximum size is 50MB.`);
-        return;
-      }
-      validFiles.push(file);
-    });
-
-    if (errors.length > 0) {
-      toast.error(errors.join(', '));
-    }
-
-    setAttachments(prev => [...prev, ...validFiles]);
-    event.target.value = '';
-  }
-
-  function removeAttachment(index) {
-    setAttachments(prev => prev.filter((_, i) => i !== index));
-  }
-
-  function formatFileSize(bytes) {
-    if (bytes === 0) return '0 Bytes';
-    const k = 1024;
-    const sizes = ['Bytes', 'KB', 'MB'];
-    const i = Math.floor(Math.log(bytes) / Math.log(k));
-    return Math.round(bytes / Math.pow(k, i) * 100) / 100 + ' ' + sizes[i];
-  }
-
-  function handleUserSearchInput(e) {
-    const value = e.target.value;
-    setUserSearch(value);
-    if (debounce) clearTimeout(debounce);
-    if (!value.trim()) {
-      setUserSearchResults([]);
-      return;
-    }
-    setLoadingUsers(true);
-    const t = setTimeout(async () => {
-      try {
-        const res = await fetch(`${API}/users/search?q=${encodeURIComponent(value)}&limit=8`);
-        const data = await res.json();
-        setUserSearchResults(data.users || []);
-      } catch {
-        setUserSearchResults([]);
-      } finally {
-        setLoadingUsers(false);
-      }
-    }, 250);
-    setDebounce(t);
-  }
-
-  async function handleCreate() {
-    try {
-      if (parentMax && deadline && deadline > parentMax) {
-        toast.error(`Subtask deadline must be on or before ${parentMax}.`);
-        return;
-      }
-      const assignedTo =
-        assignees.length > 0 ? assignees.map(a => a.id) : [currentUser.id];
-      const payload = {
-        title: title.trim(),
-        description: description.trim() || null,
-        priority: priority.toLowerCase(),
-        status,
-        deadline: deadline || null,
-        tags,
-        parent_id: parentId,
-        assigned_to: assignedTo,
-      };
-
-      const res = await fetchWithCsrf(`${API}/tasks`, {
-        method: "POST",
-        headers: { "Content-Type": "application/json" },
-        body: JSON.stringify(payload),
-      });
-      if (!res.ok) {
-        const { error } = await res.json().catch(() => ({}));
-        throw new Error(error || `POST /tasks ${res.status}`);
-      }
-      const row = await res.json();
-      
-      // Upload attachments if any
-      if (attachments && attachments.length > 0) {
-        try {
-          const formData = new FormData();
-          attachments.forEach(file => {
-            formData.append('files', file);
-          });
-          
-          const uploadRes = await fetchWithCsrf(`${API}/tasks/${row.id}/files`, {
-            method: 'POST',
-            body: formData
-          });
-          
-          if (!uploadRes.ok) {
-            console.warn('Failed to upload some attachments');
-          } else {
-            const uploadResult = await uploadRes.json();
-            if (uploadResult.data?.errors && uploadResult.data.errors.length > 0) {
-              console.warn('Some files failed:', uploadResult.data.errors);
-            }
-          }
-        } catch (uploadError) {
-          console.error('Error uploading attachments:', uploadError);
-        }
-      }
-      
-      onCreated?.(row); // push into list in parent
-    } catch (e) {
-      console.error("[create subtask]", e);
-      toast.error(e.message);
-    }
-  }
-
-  return (
-    <div className="fixed inset-0 z-50">
-      <div className="absolute inset-0 bg-black/40" onClick={onClose} />
-      <div className="absolute right-1/2 top-12 translate-x-1/2 w-full max-w-lg rounded-xl border border-gray-700 bg-[#1f2023] p-5 shadow-xl">
-        <div className="flex items-center justify-between mb-3">
-          <h4 className="text-white font-semibold">Add subtask</h4>
-          <button onClick={onClose} className="text-gray-300 hover:text-white text-xl">×</button>
-        </div>
-
-        <div className="space-y-4">
-          {/* Title */}
-          <div>
-            <label className="block text-xs text-gray-400 mb-1">Title</label>
-            <Input
-              value={title}
-              onChange={(e) => setTitle(e.target.value)}
-              className="bg-transparent text-gray-100 border-gray-700"
-              placeholder="Subtask title"
-            />
-          </div>
-
-          {/* Description */}
-          <div>
-            <label className="block text-xs text-gray-400 mb-1">Description</label>
-            <Textarea
-              value={description}
-              onChange={(e) => setDescription(e.target.value)}
-              rows={3}
-              className="bg-transparent text-gray-100 border-gray-700"
-            />
-          </div>
-
-          {/* Priority & Status */}
-          <div className="grid grid-cols-2 gap-3">
-            <div>
-              <label className="block text-xs text-gray-400 mb-1">Priority</label>
-              <Select value={priority} onValueChange={setPriority}>
-                <SelectTrigger className="bg-transparent text-gray-100 border-gray-700">
-                  <SelectValue placeholder="Select priority" />
-                </SelectTrigger>
-                <SelectContent className="bg-white">
-                  {PRIORITIES.map((p) => (
-                    <SelectItem key={p} value={p}>{p}</SelectItem>
-                  ))}
-                </SelectContent>
-              </Select>
-            </div>
-            <div>
-              <label className="block text-xs text-gray-400 mb-1">Status</label>
-              <Select value={status} onValueChange={setStatus}>
-                <SelectTrigger className="bg-transparent text-gray-100 border-gray-700">
-                  <SelectValue placeholder="Select status" />
-                </SelectTrigger>
-                <SelectContent className="bg-white">
-                  <SelectItem value="pending">To do</SelectItem>
-                  <SelectItem value="in_progress">In progress</SelectItem>
-                  <SelectItem value="completed">Completed</SelectItem>
-                  <SelectItem value="blocked">Blocked</SelectItem>
-                </SelectContent>
-              </Select>
-            </div>
-          </div>
-
-          {/* Deadline */}
-          <div>
-            <label className="block text-xs text-gray-400 mb-1">Deadline</label>
-            <Input
-              type="date"
-              value={deadline || ""}
-              onChange={(e) => setDeadline(e.target.value)}
-              className="bg-transparent text-gray-100 border-gray-700"
-              max={parentMax || undefined}
-            />
-            {deadlineError && (
-              <div className="mt-1 text-xs text-red-400">{deadlineError}</div>
-            )}
-          </div>
-
-          {/* Tags */}
-          <div>
-            <label className="block text-xs text-gray-400">Tags</label>
-            {tags.length > 0 && (
-              <div className="mt-2 flex flex-wrap gap-2">
-                {tags.map((t, i) => (
-                  <span key={`${t}-${i}`} className="inline-flex items-center rounded-md px-2 py-0.5 text-xs font-medium bg-gray-700 text-gray-200">
-                    {t}
-                    <button className="ml-1 text-gray-300 hover:text-white" onClick={() => removeTagAt(i)}>×</button>
-                  </span>
-                ))}
-              </div>
-            )}
-            <input
-              className="mt-1 w-full bg-transparent text-gray-100 border border-gray-700 rounded-md px-2 py-1 text-sm placeholder:text-gray-500 focus:outline-none focus:ring-1 focus:ring-gray-500"
-              value={tagInput}
-              onChange={(e) => setTagInput(e.target.value)}
-              onKeyDown={(e) => {
-                if (e.key === "Enter" || e.key === ",") {
-                  e.preventDefault();
-                  addTagFromInput();
-                }
-                if (e.key === "Backspace" && tagInput === "" && tags.length) {
-                  removeTagAt(tags.length - 1);
-                }
-              }}
-              placeholder="Type a tag and press Enter (or comma)"
-            />
-          </div>
-
-          {/* Assignees */}
-          <div>
-            <label className="block text-xs text-gray-400 mb-1">Assignees</label>
-            <div className="mb-2 relative">
-              <input
-                type="text"
-                className="w-full bg-transparent text-gray-100 border border-gray-700 rounded-md px-2 py-1 text-sm placeholder:text-gray-500 focus:outline-none focus:ring-1 focus:ring-gray-500"
-                placeholder="Search users…"
-                value={userSearch}
-                onChange={handleUserSearchInput}
-                aria-busy={loadingUsers ? "true" : "false"}
-                autoComplete="off"
-              />
-              {userSearchResults.length > 0 && (
-                <div className="absolute z-50 bg-[#23232a] border border-gray-700 rounded-md mt-1 w-full max-h-48 overflow-y-auto shadow-lg">
-                  {userSearchResults.map((u) => (
-                    <div
-                      key={u.id}
-                      className="px-3 py-2 hover:bg-gray-700 cursor-pointer text-gray-100"
-                      onClick={() => addAssignee(u)}
-                    >
-                      <span className="font-medium">{u.name}</span>
-                      <span className="ml-2 text-xs text-gray-400">{u.email}</span>
-                    </div>
-                  ))}
-                </div>
-              )}
-            </div>
-
-            {assignees.length > 0 ? (
-              <div className="flex flex-wrap gap-2">
-                {assignees.map((a) => (
-                  <span
-                    key={a.id}
-                    className="inline-flex items-center rounded-md px-2 py-0.5 text-xs font-medium bg-gray-700 text-gray-200"
-                    title={a.name}
-                  >
-                    {a.name}
-                    <button className="ml-1 text-gray-300 hover:text-white" onClick={() => removeAssignee(a.id)}>
-                      ×
-                    </button>
-                  </span>
-                ))}
-              </div>
-            ) : (
-              <span className="text-xs text-gray-500">No assignees</span>
-            )}
-          </div>
-
-          {/* File Attachments */}
-          <div>
-            <label className="block text-xs text-gray-400 mb-1">Attachments</label>
-            <div className="border-2 border-dashed border-gray-700 rounded-md p-3 hover:border-gray-600 transition-colors">
-              <input
-                type="file"
-                id="subtask-file-input"
-                multiple
-                accept=".pdf,.docx,.xlsx,.png,.jpg,.jpeg"
-                onChange={handleFileChange}
-                className="hidden"
-              />
-              <label
-                htmlFor="subtask-file-input"
-                className="flex flex-col items-center cursor-pointer"
-              >
-                <svg className="w-6 h-6 text-gray-500 mb-1" fill="none" stroke="currentColor" viewBox="0 0 24 24">
-                  <path strokeLinecap="round" strokeLinejoin="round" strokeWidth={2} d="M7 16a4 4 0 01-.88-7.903A5 5 0 1115.9 6L16 6a5 5 0 011 9.9M15 13l-3-3m0 0l-3 3m3-3v12" />
-                </svg>
-                <span className="text-xs text-gray-400">Click to upload</span>
-                <span className="text-xs text-gray-500 mt-0.5">PDF, DOCX, XLSX, PNG, JPG (Max 50MB)</span>
-              </label>
-            </div>
-            
-            {attachments.length > 0 && (
-              <div className="mt-2 space-y-1">
-                {attachments.map((file, index) => (
-                  <div key={index} className="flex items-center justify-between bg-gray-800/50 rounded px-2 py-1.5">
-                    <div className="flex items-center gap-2 flex-1 min-w-0">
-                      <svg className="w-3.5 h-3.5 text-gray-400 flex-shrink-0" fill="none" stroke="currentColor" viewBox="0 0 24 24">
-                        <path strokeLinecap="round" strokeLinejoin="round" strokeWidth={2} d="M15.172 7l-6.586 6.586a2 2 0 102.828 2.828l6.414-6.586a4 4 0 00-5.656-5.656l-6.415 6.585a6 6 0 108.486 8.486L20.5 13" />
-                      </svg>
-                      <div className="flex-1 min-w-0">
-                        <p className="text-xs text-gray-300 truncate">{file.name}</p>
-                        <p className="text-xs text-gray-500">{formatFileSize(file.size)}</p>
-                      </div>
-                    </div>
-                    <button
-                      type="button"
-                      onClick={() => removeAttachment(index)}
-                      className="text-gray-400 hover:text-red-400 ml-2 text-sm"
-                      aria-label={`Remove ${file.name}`}
-                    >
-                      ×
-                    </button>
-                  </div>
-                ))}
-              </div>
-            )}
-          </div>
-        </div>
-
-        {/* Actions */}
-        <div className="mt-5 flex justify-end gap-2">
-          <Button variant="ghost" className="text-gray-300 hover:text-white" onClick={onClose}>
-            Cancel
-          </Button>
-          <Button disabled={!canSave} className="bg-white/90 text-black hover:bg-white" onClick={handleCreate}>
-            Create subtask
-          </Button>
-        </div>
-      </div>
-    </div>
-  );
-=======
->>>>>>> a49ad400
 }