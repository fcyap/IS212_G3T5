"use client"
import { useState, useEffect } from "react"
import { Button } from "@/components/ui/button"
import { TaskCard } from "./task-card"
import { Input } from "@/components/ui/input"
import { Textarea } from "@/components/ui/textarea"
import { getCsrfToken } from "@/lib/csrf"
import {
  Select, SelectTrigger, SelectValue, SelectContent, SelectItem,
} from "@/components/ui/select"
import { Trash, Check, X, Plus } from "lucide-react"
import { useKanban } from "@/components/kanban-context"
import { Badge } from "@/components/ui/badge"
import { CommentSection } from "./task-comment/task-comment-section"
import { useUserSearch } from "@/hooks/useUserSearch"
import { useAuth } from "@/hooks/useAuth"

const priorityChipClasses = {
  Low: "bg-teal-200 text-teal-900",
  Medium: "bg-amber-300 text-amber-950",
  High: "bg-fuchsia-300 text-fuchsia-950",
}


const API = process.env.NEXT_PUBLIC_API_URL
const cap = (s) => (s ? s.toString().charAt(0).toUpperCase() + s.toString().slice(1).toLowerCase() : "")

function rowToCard(r) {
  const workflow = String(r.status || 'pending').toLowerCase();
  const normalizedAssignees =
    Array.isArray(r.assignees) ? r.assignees
      : Array.isArray(r.assigned_to) ? r.assigned_to.map(id => ({ id }))
        : [];

  return {
    id: r.id,
    title: r.title ?? '',
    description: r.description || '',
    priority: cap(r.priority) || 'Low',
    workflow,
    deadline: r.deadline || null,
    assignees: normalizedAssignees,  // <-- use this
    tags: Array.isArray(r.tags) ? r.tags : [],
  };
}

export function KanbanBoard({ projectId = null }) {
  const { user: currentUser } = useAuth()
  async function handleSaveNewTask({ title, description, dueDate, priority, tags, assignees }) {
    if (!currentUser?.id) {
      console.error('[KanbanBoard] Cannot create task without an authenticated user')
      return
    }
    try {
<<<<<<< HEAD
      const payload = {
        title,
        description: description || null,
        priority: (priority || "Low").toLowerCase(),
        status: editorLane,
        deadline: dueDate || null,
        assigned_to: Array.isArray(assignees) ? assignees.map(a => a.id) : [],
        tags,
      }

      if (projectId != null) {
        payload.project_id = projectId
      }

      if (!payload.assigned_to.includes(currentUser.id)) {
        payload.assigned_to = [...payload.assigned_to, currentUser.id]
      }

      const res = await fetch(`${API}/tasks`, {
        method: "POST",
        credentials: 'include',
        headers: { "Content-Type": "application/json" },
        body: JSON.stringify(payload),
=======
      const csrfToken = await getCsrfToken();
      const res = await fetch(`${API}/tasks`, {
        method: "POST",
        headers: {
          "Content-Type": "application/json",
          "x-csrf-token": csrfToken
        },
        credentials: "include",
        body: JSON.stringify({
          title,
          description: description || null,
          priority: (priority || "Low").toLowerCase(),
          status: editorLane,
          deadline: dueDate || null,
          project_id: projectId,
          assigned_to: Array.isArray(assignees) && assignees.length > 0 ? assignees.map(a => a.id) : [CurrentUser.id],
          tags,
        }),
>>>>>>> 6c780e07
      })
      if (!res.ok) {
        const { error } = await res.json().catch(() => ({}))
        throw new Error(error || `POST /tasks ${res.status}`)
      }
      const row = await res.json()
      const card = rowToCard(row)

      setTasks(prev =>
        editorPosition === "top" ? [card, ...prev] : [...prev, card]
      )
      setBanner("Task Successfully Created")
      cancelAddTask()
    } catch (err) {
      console.error("[save task]", err)
    }
  }
  const [panelTask, setPanelTask] = useState(null)
  const openPanel = (task) => setPanelTask(task)
  const closePanel = () => setPanelTask(null)
  const [tasks, setTasks] = useState([])
  const [banner, setBanner] = useState("")

  useEffect(() => {
    if (!banner) return
    const t = setTimeout(() => setBanner(""), 2500)
    return () => clearTimeout(t)
  }, [banner])

  useEffect(() => {
    async function load() {
      try {
        const res = await fetch(`${API}/tasks`, {
          credentials: 'include',
        })
        if (!res.ok) throw new Error(`GET /tasks ${res.status}`)
        const rows = await res.json()
        setTasks(rows.map(rowToCard))
      } catch (err) {
        console.error("[load tasks]", err)
      }
    }
    load()
  }, [])


  const { isAdding, editorPosition, startAddTask, cancelAddTask, editorLane } = useKanban()
  const todo = tasks.filter(t => t.workflow === "pending")
  const doing = tasks.filter(t => t.workflow === "in_progress")
  const done = tasks.filter(t => t.workflow === "completed")
  const blocked = tasks.filter(t => t.workflow === "blocked")

  return (
    <div className="flex-1 bg-[#1a1a1d] p-6">
      {banner && (
        <div className="fixed top-4 left-1/2 -translate-x-1/2 z-50">
          <div className="rounded-md bg-emerald-600 px-4 py-2 text-white shadow-lg ring-1 ring-black/10">
            {banner}
          </div>
        </div>
      )}
      <div className="overflow-x-auto">
        <div className="flex gap-6 w-max flex-nowrap">

          {/* To do Column */}
          <div className="w-[360px] flex-none space-y-4">
            <div className="flex items-center justify-between">
              <div className="flex items-center gap-2">
                <h2 className="text-white font-medium">To do</h2>
                <span className="bg-gray-600 text-gray-300 text-xs px-2 py-1 rounded-full">
                  {todo.length + (isAdding && editorLane === "pending" ? 1 : 0)}
                </span>

              </div>
            </div>

            <div className="space-y-3">
              {isAdding && editorLane === "pending" && editorPosition === "top" && (
                <EditableTaskCard onCancel={cancelAddTask} onSave={handleSaveNewTask} />
              )}

              {todo.map((t) => (
                <TaskCard
                  key={t.id ?? `${t.title}-${t.deadline}`}
                  title={t.title}
                  description={t.description}
                  priority={t.priority}
                  assignees={t.assignees}
                  deadline={t.deadline}
                  tags={t.tags}
                  onClick={() => openPanel(t)}
                />
              ))}

              {isAdding && editorLane === "pending" && editorPosition === "bottom" && (
                <EditableTaskCard onCancel={cancelAddTask} onSave={handleSaveNewTask} />
              )}

              {!isAdding && (
                <Button
                  onClick={() => startAddTask("bottom", "pending")}
                  variant="ghost"
                  className="w-full text-gray-400 hover:text-white hover:bg-gray-700 border-2 border-dashed border-gray-600 hover:border-gray-500 py-8"
                >
                  <Plus className="w-4 h-4 mr-2" />
                  Add task
                </Button>
              )}
            </div>
          </div>

          {/* Doing Column */}
          <div className="w-[360px] flex-none space-y-4">
            <div className="flex items-center gap-2">
              <h2 className="text-white font-medium">Doing</h2>
              <span className="bg-gray-600 text-gray-300 text-xs px-2 py-1 rounded-full">
                {doing.length + (isAdding && editorLane === "in_progress" ? 1 : 0)}
              </span>

            </div>
            <div className="space-y-3">
              {isAdding && editorLane === "in_progress" && editorPosition === "top" && (
                <EditableTaskCard onCancel={cancelAddTask} onSave={handleSaveNewTask} />
              )}

              {doing.map((t) => (
                <TaskCard
                  key={t.id ?? `${t.title}-${t.deadline}`}
                  title={t.title}
                  description={t.description}
                  priority={t.priority}
                  assignees={t.assignees}
                  deadline={t.deadline}
                  tags={t.tags}
                  onClick={() => openPanel(t)}
                />
              ))}

              {isAdding && editorLane === "in_progress" && editorPosition === "bottom" && (
                <EditableTaskCard onCancel={cancelAddTask} onSave={handleSaveNewTask} />
              )}

              {!isAdding && (
                <Button
                  onClick={() => startAddTask("bottom", "in_progress")}
                  variant="ghost"
                  className="w-full text-gray-400 hover:text-white hover:bg-gray-700 border-2 border-dashed border-gray-600 hover:border-gray-500 py-8"
                >
                  <Plus className="w-4 h-4 mr-2" />
                  Add task
                </Button>
              )}

            </div>
          </div>

          {/* Done Column */}
          <div className="w-[360px] flex-none space-y-4">
            <div className="flex items-center gap-2">
              <h2 className="text-white font-medium">Done</h2>
              <span className="bg-gray-600 text-gray-300 text-xs px-2 py-1 rounded-full">
                {done.length + (isAdding && editorLane === "completed" ? 1 : 0)}
              </span>
            </div>
            <div className="space-y-3">
              {isAdding && editorLane === "completed" && editorPosition === "top" && (
                <EditableTaskCard onCancel={cancelAddTask} onSave={handleSaveNewTask} />
              )}
              {done.map((t) => (
                <TaskCard
                  key={t.id ?? `${t.title}-${t.deadline}`}
                  title={t.title}
                  description={t.description}
                  priority={t.priority}
                  assignees={t.assignees}
                  deadline={t.deadline}
                  tags={t.tags}
                  onClick={() => openPanel(t)}
                />
              ))}
              {isAdding && editorLane === "completed" && editorPosition === "bottom" && (
                <EditableTaskCard onCancel={cancelAddTask} onSave={handleSaveNewTask} />
              )}

              {!isAdding && (
                <Button
                  onClick={() => startAddTask("bottom", "completed")}
                  variant="ghost"
                  className="w-full text-gray-400 hover:text-white hover:bg-gray-700 border-2 border-dashed border-gray-600 hover:border-gray-500 py-8"
                >
                  <Plus className="w-4 h-4 mr-2" />
                  Add task
                </Button>
              )}

            </div>
          </div>
          {/* Blocked Column */}
          <div className="w-[360px] flex-none space-y-4">
            <div className="flex items-center gap-2">
              <h2 className="text-white font-medium">Blocked</h2>
              <span className="bg-gray-600 text-gray-300 text-xs px-2 py-1 rounded-full">
                {blocked.length + (isAdding && editorLane === "blocked" ? 1 : 0)}
              </span>
            </div>

            <div className="space-y-3">
              {isAdding && editorLane === "blocked" && editorPosition === "top" && (
                <EditableTaskCard onCancel={cancelAddTask} onSave={handleSaveNewTask} />
              )}

              {blocked.map((t) => (
                <TaskCard
                  key={t.id ?? `${t.title}-${t.deadline}`}
                  title={t.title}
                  description={t.description}
                  priority={t.priority}
                  assignees={t.assignees}
                  deadline={t.deadline}
                  tags={t.tags}
                  onClick={() => openPanel(t)}
                />
              ))}

              {isAdding && editorLane === "blocked" && editorPosition === "bottom" && (
                <EditableTaskCard onCancel={cancelAddTask} onSave={handleSaveNewTask} />
              )}

              {/* {!isAdding && (
      <Button
        onClick={() => startAddTask("bottom", "blocked")}
        variant="ghost"
        className="w-full text-gray-400 hover:text-white hover:bg-gray-700 border-2 border-dashed border-gray-600 hover:border-gray-500 py-8"
      >
        <Plus className="w-4 h-4 mr-2" />
        Add task
      </Button>
    )} */}
            </div>
          </div>

        </div></div>
      {panelTask && (
        <TaskSidePanel
          task={panelTask}
          onClose={closePanel}
          onSave={async (patch) => {
            try {
              // Convert assignees (array of user objects) to assigned_to (array of user IDs)
              const assigned_to = Array.isArray(patch.assignees)
                ? patch.assignees.map(a => a.id)
                : [];
              const payload = {
                title: patch.title,
                description: patch.description || null,
                priority: patch.priority,
                status: patch.status,
                deadline: patch.deadline || null,
                tags: patch.tags || [],
                assigned_to,
              };
              console.log('[KanbanBoard] Sending payload to backend:', payload);
<<<<<<< HEAD
             const res = await fetch(`${API}/tasks/${panelTask.id}`, {
               method: "PUT",
                credentials: 'include',
               headers: { "Content-Type": "application/json" },
               body: JSON.stringify(payload),
             })
=======
              const csrfToken = await getCsrfToken();
              const res = await fetch(`${API}/tasks/${panelTask.id}`, {
                method: "PUT",
                headers: {
                  "Content-Type": "application/json",
                  "x-csrf-token": csrfToken
                },
                credentials: "include",
                body: JSON.stringify(payload),
              })
>>>>>>> 6c780e07
              if (!res.ok) {
                const { error } = await res.json().catch(() => ({}))
                throw new Error(error || `PUT /tasks/${panelTask.id} ${res.status}`)
              }
              const row = await res.json()
              console.log("[kanban board]", row);
              const updated = rowToCard(row)
              setTasks((prev) => prev.map((t) => (t.id === updated.id ? updated : t)))
              closePanel()
            } catch (e) {
              console.error("[update task]", e)
              alert(e.message)
            }
          }}
          onDeleted={(id) => {
            setTasks((prev) => prev.filter((t) => t.id !== id))
            closePanel()
          }}
        />
      )}
    </div>
  )
}


function TaskSidePanel({ task, onClose, onSave, onDeleted }) {
  const { user: currentUser } = useAuth()
  const currentUserId = currentUser?.id
  const canEdit =
    Array.isArray(task.assignees) &&
    currentUserId != null &&
    task.assignees.some((a) => a.id === currentUserId);
  const [title, setTitle] = useState(task.title || "");
  const [description, setDescription] = useState(task.description || "");
  const [priority, setPriority] = useState(task.priority || "Low");
  const [status, setStatus] = useState(task.workflow || "pending");
  const [deadline, setDeadline] = useState(task.deadline || "");
  const [tags, setTags] = useState(Array.isArray(task.tags) ? task.tags : []);
  const [tagInput, setTagInput] = useState("");
  const [assignees, setAssignees] = useState(Array.isArray(task.assignees) ? task.assignees : []);
  const {
    query: userSearch,
    results: userSearchResults,
    loading: loadingUsers,
    search: searchUsers,
    clear: clearUserSearch,
  } = useUserSearch({ canSearch: canEdit, minQueryLength: 1 })

  function handleUserSearchInput(e) {
    if (!canEdit) return;
    const value = e.target.value;
    console.log('[AssigneeSearch] (input onChange) value:', value);
    searchUsers(value);
  }

const canSave = canEdit && title.trim().length > 0 && priority;
  function addTagFromInput() {
    const t = tagInput.trim();
    if (!t) return;
    if (!tags.includes(t)) setTags((prev) => [...prev, t]);
    setTagInput("");
  }

  function removeTagAt(idx) {
    setTags((prev) => prev.filter((_, i) => i !== idx));
  }

  function addAssignee(user) {
    if (!canEdit) return;
    if (!assignees.some((a) => a.id === user.id)) {
      setAssignees((prev) => [...prev, user]);
    }
    clearUserSearch();
  }

  function removeAssignee(userId) {
    if (!canEdit) return;
    setAssignees((prev) => prev.filter((a) => a.id !== userId));
  }

  async function handleDelete() {
    try {
      const csrfToken = await getCsrfToken();
      const res = await fetch(`${API}/tasks/${task.id}`, {
        method: "PUT",
<<<<<<< HEAD
        credentials: 'include',
        headers: { "Content-Type": "application/json" },
=======
        headers: {
          "Content-Type": "application/json",
          "x-csrf-token": csrfToken
        },
        credentials: "include",
>>>>>>> 6c780e07
        body: JSON.stringify({ archived: true }),
      });
      if (!res.ok) {
        const { error } = await res.json().catch(() => ({}));
        throw new Error(error || `PUT /tasks/${task.id} ${res.status}`);
      }
      onDeleted?.(task.id);
    } catch (e) {
      console.error("[archive task]", e);
      alert(e.message);
    }
  }

  return (
    <div className="fixed inset-0 z-40">
      {/* Backdrop */}
      <div className="absolute inset-0 bg-black/40" onClick={onClose} />
      {/* Panel */}
      <div className="absolute right-0 top-0 h-full w-[420px] bg-[#1f2023] border-l border-gray-700 p-6 overflow-y-auto">
        <div className="flex items-center justify-between mb-4">
          <h3 className="text-white text-lg font-semibold">Edit task</h3>
          <button onClick={onClose} className="text-gray-300 hover:text-white text-xl leading-none">×</button>
        </div>

        <div className="space-y-4">
          {/* Title */}
          <div>
            <label className="block text-xs text-gray-400 mb-1">Title</label>
            <Input
              value={title}
              onChange={(e) => setTitle(e.target.value)}
              className="bg-transparent text-gray-100 border-gray-700"
               disabled={!canEdit}
            />
          </div>

          {/* Description */}
          <div>
            <label className="block text-xs text-gray-400 mb-1">Description</label>
            <Textarea
              value={description}
              onChange={(e) => setDescription(e.target.value)}
              rows={4}
              className="bg-transparent text-gray-100 border-gray-700"
               disabled={!canEdit}
            />
          </div>

          {/* Priority */}
          <div>
            <label className="block text-xs text-gray-400 mb-1">Priority</label>
            <Select value={priority} onValueChange={setPriority} disabled={!canEdit}>
              <SelectTrigger className="bg-transparent text-gray-100 border-gray-700">
                <SelectValue placeholder="Select priority" />
              </SelectTrigger>
              <SelectContent className="bg-white">
                {["Low", "Medium", "High"].map((p) => (
                  <SelectItem key={p} value={p}>
                    <span className={`inline-flex items-center rounded-md px-2 py-1 text-xs font-medium ${priorityChipClasses[p]}`}>{p}</span>
                  </SelectItem>
                ))}
              </SelectContent>
            </Select>
          </div>
          {/* Tags */}
          <div>
            <label className="block text-xs text-gray-400">Tags</label>

            {tags.length > 0 && (
              <div className="mt-2 flex flex-wrap gap-2">
                {tags.map((t, i) => (
                  <span
                    key={`${t}-${i}`}
                    className="inline-flex items-center rounded-md px-2 py-0.5 mb-1 text-xs font-medium bg-gray-700 text-gray-200"
                  >
                    {t}
                    <button
  type="button"
  className="ml-1 text-gray-300 hover:text-white disabled:opacity-50"
  onClick={() => canEdit && removeTagAt(i)}
  disabled={!canEdit}
  aria-label={`Remove ${t}`}
>
  ×
</button>
                  </span>
                ))}
              </div>

            )}

            <input
              className="mt-1 w-full bg-transparent text-gray-100 border border-gray-700 rounded-md px-2 py-1 text-sm placeholder:text-gray-500 focus:outline-none focus:ring-1 focus:ring-gray-500"
              value={tagInput}
              onChange={(e) => setTagInput(e.target.value)}
              onKeyDown={(e) => {
                if (e.key === "Enter" || e.key === ",") {
                  e.preventDefault()
                  addTagFromInput()
                }
                if (e.key === "Backspace" && tagInput === "" && tags.length) {
                  removeTagAt(tags.length - 1)
                }
              }}
               disabled={!canEdit}
              placeholder="Type a tag and press Enter (or comma)"
            />
          </div>

          {/* Status */}
          <div>
            <label className="block text-xs text-gray-400 mb-1">Status</label>
            <Select value={status} onValueChange={setStatus} disabled={!canEdit}>
              <SelectTrigger className="bg-transparent text-gray-100 border-gray-700">
                <SelectValue placeholder="Select status" />
              </SelectTrigger>
              <SelectContent className="bg-white">
                <SelectItem value="pending">To do</SelectItem>
                <SelectItem value="in_progress">Doing</SelectItem>
                <SelectItem value="completed">Completed</SelectItem>
                <SelectItem value="blocked">Blocked</SelectItem>
              </SelectContent>
            </Select>
          </div>
          {/* Assignees */}
          <div>
            <label className="block text-xs text-gray-400 mb-1">Assignees</label>
            <div className="mb-2">
              <input
                type="text"
                className="w-full bg-transparent text-gray-100 border border-gray-700 rounded-md px-2 py-1 text-sm placeholder:text-gray-500 focus:outline-none focus:ring-1 focus:ring-gray-500"
                placeholder="Search users by name or email..."
                value={userSearch}
                onChange={handleUserSearchInput}
                aria-busy={loadingUsers ? 'true' : 'false'}
                autoComplete="off"
                disabled={!canEdit}
              />
              {canEdit && userSearchResults.length > 0 && (
                <div className="absolute z-50 bg-[#23232a] border border-gray-700 rounded-md mt-1 w-full max-h-48 overflow-y-auto shadow-lg">
                  {userSearchResults.map((u) => (
                    <div
                      key={u.id}
                      className="px-3 py-2 hover:bg-gray-700 cursor-pointer text-gray-100"
                      onClick={() => addAssignee(u)}
                    >
                      <span className="font-medium">{u.name}</span>
                      <span className="ml-2 text-xs text-gray-400">{u.email}</span>
                    </div>
                  ))}
                </div>
              )}
            </div>
            {assignees.length > 0 ? (
              <div className="flex flex-wrap gap-2">
                {assignees.map((a) => (
                  <Badge
                    key={a.id}
                    className="px-2 py-0.5 text-xs font-medium bg-gray-700 text-gray-200 flex items-center"
                    title={a.name}
                  >
                    {a.name}
                    <button
                      type="button"
                      className="ml-1 text-gray-300 hover:text-white"
                      onClick={() => removeAssignee(a.id)}
                      aria-label={`Remove ${a.name}`}
                    >
                      ×
                    </button>
                  </Badge>
                ))}
              </div>
            ) : (
              <span className="text-xs text-gray-500">No assignees</span>
            )}
          </div>

          {/* Deadline */}
          <div>
            <label className="block text-xs text-gray-400 mb-1">Deadline</label>
            <Input
              type="date"
              value={deadline || ""}
              onChange={(e) => setDeadline(e.target.value)}
              className="bg-transparent text-gray-100 border-gray-700"
              disabled={!canEdit}
            />
          </div>
        </div>

        {/* Actions */}
        <div className="mt-6 flex gap-2">
          <Button
            onClick={() => onSave({ title: title.trim(), description: description.trim(), priority, status, deadline, tags, assignees })}
            disabled={!canSave}
            className="bg-white/90 text-black"
          >
            Save
          </Button>
          <Button variant="ghost" className="bg-white/10 text-gray-300 hover:text-white" onClick={onClose}>
            Cancel
          </Button>
          <Button
            onClick={handleDelete}
            className="bg-red-400 hover:bg-red-700 text-white ml-auto"
            type="button" disabled={!canEdit}>
            <Trash className="w-4 h-4 mr-1" /> Delete
          </Button>
        </div>

        {/* Comment Section */}
        <div className="mt-8">
          <CommentSection taskId={task.id} />
        </div>
      </div>
    </div>
  )
}
function EditableTaskCard({ onSave, onCancel, taskId, onDeleted }) {
  const { user: currentUser } = useAuth()
  const [title, setTitle] = useState("")
  const [description, setDescription] = useState("")
  const [dueDate, setDueDate] = useState("")
  const [priority, setPriority] = useState("")
  const PRIORITIES = ["Low", "Medium", "High"]
  const canEdit = true
  const canSave = title.trim().length > 0 && priority !== ""
  const [tagInput, setTagInput] = useState("");
  const [tags, setTags] = useState([]);

  // --- Assignees & user search (copied from TaskSidePanel, trimmed) ---
  const [assignees, setAssignees] = useState([]);
  const {
    query: userSearch,
    results: userSearchResults,
    loading: loadingUsers,
    search: searchUsers,
    clear: clearUserSearch,
  } = useUserSearch({ canSearch: true, minQueryLength: 1 })

  useEffect(() => {
    if (!currentUser?.id) return
    setAssignees(prev => {
      if (prev.some(a => a.id === currentUser.id)) return prev
      return [...prev, { id: currentUser.id, name: currentUser.name ?? 'You' }]
    })
  }, [currentUser])

  function addAssignee(user) {
    if (!assignees.some((a) => a.id === user.id)) {
      setAssignees((prev) => [...prev, user]);
    }
    clearUserSearch();
  }

  function removeAssignee(userId) {
    setAssignees((prev) => prev.filter((a) => a.id !== userId));
  }

  function handleUserSearchInput(e) {
    const value = e.target.value;
    searchUsers(value);
  }

  function addTagFromInput() {
    if (!canEdit) return;
    const v = tagInput.trim();
    if (!v) return;
    if (!tags.includes(v)) setTags((prev) => [...prev, v]);
    setTagInput("");
  }

  function removeTag(index) {
    if (!canEdit) return;
    setTags((prev) => prev.filter((_, i) => i !== index));
  }

  async function handleDelete() {
    if (!canEdit) return;
    if (!taskId) {
      onCancel?.()
      return
    }
    try {
      const csrfToken = await getCsrfToken();
      const res = await fetch(`${API}/tasks/${taskId}`, {
        method: "PUT",
<<<<<<< HEAD
        credentials: 'include',
        headers: { "Content-Type": "application/json" },
=======
        headers: {
          "Content-Type": "application/json",
          "x-csrf-token": csrfToken
        },
        credentials: "include",
>>>>>>> 6c780e07
        body: JSON.stringify({ archived: true }),
      })
      if (!res.ok) {
        const { error } = await res.json().catch(() => ({}))
        throw new Error(error || `PUT /tasks/${taskId} ${res.status}`)
      }
      onDeleted?.(taskId)
      onCancel?.()
    } catch (e) {
      console.error("[archive task]", e)
      alert(e.message)
    }
  }

  return (
    <div className="rounded-xl border border-gray-700 bg-[#1f2023] p-4 shadow-sm">
      {/* Title */}
      <label className="block text-xs text-gray-400 mb-1">Title</label>
      <Input
        value={title}
        onChange={(e) => setTitle(e.target.value)}
        placeholder="Task title"
        className="mb-3 bg-transparent text-gray-100 border-gray-700 placeholder:text-gray-500"
      />

      {/* Description */}
      <label className="block text-xs text-gray-400 mb-1">Description</label>
      <Textarea
        value={description}
        onChange={(e) => setDescription(e.target.value)}
        placeholder="Add a short description…"
        className="mb-3 bg-transparent text-gray-100 border-gray-700 placeholder:text-gray-500"
        rows={3}
      />
      {/* Tags */}
      <label className="block text-xs text-gray-400 mb-1">Tags</label>
      <div className="flex flex-wrap gap-2 mb-2">
        {tags.map((t, i) => (
          <span
            key={`${t}-${i}`}
            className="inline-flex items-center rounded-md bg-gray-700 text-gray-100 px-2 py-1 text-xs"
          >
            {t}
            <button
              type="button"
              onClick={(e) => {
                e.preventDefault();
                e.stopPropagation();
                setTags(prev => prev.filter((_, idx) => idx !== i));
              }}
              className="ml-1 text-gray-300 hover:text-white"
              aria-label={`Remove tag ${t}`}
            >
              ×
            </button>

          </span>
        ))}
      </div>
      <Input
        value={tagInput}
        onChange={(e) => setTagInput(e.target.value)}
        onKeyDown={(e) => {
          if (e.key === "Enter" || e.key === ",") {
            e.preventDefault();
            addTagFromInput();
          } else if (e.key === "Backspace" && tagInput === "" && tags.length) {
            e.preventDefault();
            setTags(prev => prev.slice(0, -1));
          }
        }}
        placeholder="Type a tag and press Enter (or comma)"
        className="bg-transparent text-gray-100 border-gray-700"
      />
      {/* Assignees */}
      <div className="mt-3 relative">
        <label className="block text-xs text-gray-400 mb-1">Assignees</label>
        <input
          type="text"
          className="w-full bg-transparent text-gray-100 border border-gray-700 rounded-md px-2 py-1 text-sm placeholder:text-gray-500 focus:outline-none focus:ring-1 focus:ring-gray-500"
          placeholder="Search users by name or email..."
          value={userSearch}
          onChange={handleUserSearchInput}
          aria-busy={loadingUsers ? 'true' : 'false'}
          autoComplete="off"
        />
        {userSearchResults.length > 0 && (
          <div className="absolute z-50 bg-[#23232a] border border-gray-700 rounded-md mt-1 w-full max-h-48 overflow-y-auto shadow-lg">
            {userSearchResults.map((u) => (
              <div
                key={u.id}
                className="px-3 py-2 hover:bg-gray-700 cursor-pointer text-gray-100"
                onClick={() => addAssignee(u)}
              >
                <span className="font-medium">{u.name}</span>
                <span className="ml-2 text-xs text-gray-400">{u.email}</span>
              </div>
            ))}
          </div>
        )}

        {assignees.length > 0 ? (
          <div className="mt-2 flex flex-wrap gap-2">
            {assignees.map((a) => (
              <Badge
                key={a.id}
                className="px-2 py-0.5 text-xs font-medium bg-gray-700 text-gray-200 flex items-center"
                title={a.name}
              >
                {a.name}
                <button
                  type="button"
                  className="ml-1 text-gray-300 hover:text-white"
                  onClick={() => removeAssignee(a.id)}
                  aria-label={`Remove ${a.name}`}
                >
                  ×
                </button>
              </Badge>
            ))}
          </div>
        ) : (
          <span className="mt-1 block text-xs text-gray-500">No assignees</span>
        )}
      </div>

      <div className="grid grid-cols-2 gap-3">
        {/* Due date */}
        <div>
          <label className="block text-xs text-gray-400 mb-1">Deadline</label>
          <Input
            type="date"
            value={dueDate}
            onChange={(e) => setDueDate(e.target.value)}
            className="bg-transparent text-gray-100 border-gray-700"
          />
        </div>

        {/* Priority dropdown */}
        <div>
          <label className="block text-xs text-gray-400 mb-1">Priority</label>
          <Select value={priority} onValueChange={(v) => setPriority(v)}>
            <SelectTrigger className="bg-transparent text-gray-100 border-gray-700">
              <SelectValue placeholder="Select priority" />
            </SelectTrigger>
            <SelectContent className="bg-white">
              {PRIORITIES.map((p) => (
                <SelectItem key={p} value={p}>
                  <span className={`inline-flex items-center rounded-md px-2 py-1 text-xs font-medium ${priorityChipClasses[p]}`}>
                    {p}
                  </span>
                </SelectItem>
              ))}
            </SelectContent>
          </Select>
        </div>
      </div>

      {/* Actions */}
      <div className="mt-4 flex items-center gap-2">
        {taskId && (
          <Button
            type="button"
            onClick={handleDelete}
            className="bg-red-600 hover:bg-red-700 text-white"
          >
            <Trash className="w-4 h-4 mr-1" /> Delete
          </Button>
        )}

        <Button
          onClick={() =>
            onSave({
              title: title.trim(),
              description: description.trim() || undefined,
              dueDate: dueDate || undefined,
              priority,
              tags,
              assignees
            })
          }
          disabled={!canSave}
          className="bg-white/90 text-black hover:bg-white"
        >
          <Check className="w-4 h-4 mr-1" /> Save
        </Button>

        <Button variant="ghost" onClick={onCancel} className="text-gray-300 hover:text-white">
          <X className="w-4 h-4 mr-1" /> Cancel
        </Button>
      </div>
    </div>
  )
}<|MERGE_RESOLUTION|>--- conflicted
+++ resolved
@@ -52,31 +52,6 @@
       return
     }
     try {
-<<<<<<< HEAD
-      const payload = {
-        title,
-        description: description || null,
-        priority: (priority || "Low").toLowerCase(),
-        status: editorLane,
-        deadline: dueDate || null,
-        assigned_to: Array.isArray(assignees) ? assignees.map(a => a.id) : [],
-        tags,
-      }
-
-      if (projectId != null) {
-        payload.project_id = projectId
-      }
-
-      if (!payload.assigned_to.includes(currentUser.id)) {
-        payload.assigned_to = [...payload.assigned_to, currentUser.id]
-      }
-
-      const res = await fetch(`${API}/tasks`, {
-        method: "POST",
-        credentials: 'include',
-        headers: { "Content-Type": "application/json" },
-        body: JSON.stringify(payload),
-=======
       const csrfToken = await getCsrfToken();
       const res = await fetch(`${API}/tasks`, {
         method: "POST",
@@ -95,7 +70,6 @@
           assigned_to: Array.isArray(assignees) && assignees.length > 0 ? assignees.map(a => a.id) : [CurrentUser.id],
           tags,
         }),
->>>>>>> 6c780e07
       })
       if (!res.ok) {
         const { error } = await res.json().catch(() => ({}))
@@ -358,14 +332,6 @@
                 assigned_to,
               };
               console.log('[KanbanBoard] Sending payload to backend:', payload);
-<<<<<<< HEAD
-             const res = await fetch(`${API}/tasks/${panelTask.id}`, {
-               method: "PUT",
-                credentials: 'include',
-               headers: { "Content-Type": "application/json" },
-               body: JSON.stringify(payload),
-             })
-=======
               const csrfToken = await getCsrfToken();
               const res = await fetch(`${API}/tasks/${panelTask.id}`, {
                 method: "PUT",
@@ -376,7 +342,6 @@
                 credentials: "include",
                 body: JSON.stringify(payload),
               })
->>>>>>> 6c780e07
               if (!res.ok) {
                 const { error } = await res.json().catch(() => ({}))
                 throw new Error(error || `PUT /tasks/${panelTask.id} ${res.status}`)
@@ -462,16 +427,11 @@
       const csrfToken = await getCsrfToken();
       const res = await fetch(`${API}/tasks/${task.id}`, {
         method: "PUT",
-<<<<<<< HEAD
-        credentials: 'include',
-        headers: { "Content-Type": "application/json" },
-=======
         headers: {
           "Content-Type": "application/json",
           "x-csrf-token": csrfToken
         },
         credentials: "include",
->>>>>>> 6c780e07
         body: JSON.stringify({ archived: true }),
       });
       if (!res.ok) {
@@ -760,16 +720,11 @@
       const csrfToken = await getCsrfToken();
       const res = await fetch(`${API}/tasks/${taskId}`, {
         method: "PUT",
-<<<<<<< HEAD
-        credentials: 'include',
-        headers: { "Content-Type": "application/json" },
-=======
         headers: {
           "Content-Type": "application/json",
           "x-csrf-token": csrfToken
         },
         credentials: "include",
->>>>>>> 6c780e07
         body: JSON.stringify({ archived: true }),
       })
       if (!res.ok) {
